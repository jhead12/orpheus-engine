--- conflicted
+++ resolved
@@ -12,22 +12,14 @@
     reporters: ["verbose"],
     coverage: {
       reporter: ["text", "json", "html"],
-<<<<<<< HEAD
-      exclude: ["node_modules/", "src/setupTests.ts"],
-    },
-    testTimeout: 20000, // Increase timeout for visual tests
-=======
       reportsDirectory: "./test-results/coverage",
     },
     outputFile: {
       html: "./test-results/html/index.html",
     },
-    reporters: ["default", "html"],
     deps: {
       inline: ["jest-image-snapshot"],
     },
-    include: ["src/**/*.{test,spec}.{js,mjs,cjs,ts,mts,cts,jsx,tsx}"],
-    exclude: ["**/node_modules/**", "**/__snapshots__/**"],
->>>>>>> 31d563e9
+    snapshotDir: "__snapshots__",
   },
 });