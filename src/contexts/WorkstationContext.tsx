<<<<<<< HEAD
import React, { createContext, useContext, useState, useCallback, useRef, ReactNode } from "react";
import { v4 as uuidv4 } from "uuid";
import { 
  TimelinePosition, 
  Track, 
  Clip, 
  TrackType, 
  TimelineSettings,
  Region,
  AutomationMode
} from "../types/core";

export interface WorkstationContextType {
  // Track management
  addTrack: (type: TrackType) => void;
  tracks: Track[];
  setTracks: (tracks: Track[]) => void;
  masterTrack: Track | null;
  
  // Clip management
  createAudioClip: (file: any, position: TimelinePosition) => Promise<Clip | null>;
  insertClips: (clips: Clip[], track: Track) => void;
  consolidateClip: (clip: Clip) => void;
  deleteClip: (clip: Clip) => void;
  duplicateClip: (clip: Clip) => void;
  splitClip: (clip: Clip, position: TimelinePosition) => void;
  toggleMuteClip: (clip: Clip) => void;
  selectedClipId: string | null;
  setSelectedClipId: (id: string | null) => void;
  
  // Timeline and playback
  playheadPos: TimelinePosition;
  setPlayheadPos: (pos: TimelinePosition) => void;
  timelineSettings: TimelineSettings;
  updateTimelineSettings: (settings: Partial<TimelineSettings> | ((prev: TimelineSettings) => TimelineSettings)) => void;
  isPlaying: boolean;
  
  // Project structure
  numMeasures: number;
  adjustNumMeasures: (pos?: TimelinePosition) => void;
  maxPos: TimelinePosition;
  snapGridSize: TimelinePosition;
  
  // UI state
  verticalScale: number;
  setVerticalScale: (scale: number | ((prev: number) => number)) => void;
  allowMenuAndShortcuts: boolean;
  setAllowMenuAndShortcuts: (allow: boolean) => void;
  scrollToItem: { type: string; params: Record<string, any> } | null;
  setScrollToItem: (item: { type: string; params: Record<string, any> } | null) => void;
  
  // Regions
  songRegion: Region | null;
  setSongRegion: (region: Region | null) => void;
  trackRegion: Region | null;
  setTrackRegion: (region: Region | null) => void;
}

const WorkstationContext = createContext<WorkstationContextType | null>(null);

export interface WorkstationProviderProps {
  children: ReactNode;
}

export function WorkstationProvider({ children }: WorkstationProviderProps) {
  // State
  const [tracks, setTracksState] = useState<Track[]>([]);
  const [playheadPos, setPlayheadPos] = useState<TimelinePosition>(new TimelinePosition(0, 0, 0));
  const [timelineSettings, setTimelineSettings] = useState<TimelineSettings>({
    tempo: 120,
    timeSignature: { beats: 4, noteValue: 4 },
    snap: true,
    snapUnit: "beat",
    horizontalScale: 1,
    beatWidth: 60
  });
  const [isPlaying, setIsPlaying] = useState(false);
  const [numMeasures, setNumMeasures] = useState(16);
  const [verticalScale, setVerticalScale] = useState(1);
  const [allowMenuAndShortcuts, setAllowMenuAndShortcuts] = useState(true);
  const [scrollToItem, setScrollToItem] = useState<{ type: string; params: Record<string, any> } | null>(null);
  const [selectedClipId, setSelectedClipId] = useState<string | null>(null);
  const [songRegion, setSongRegion] = useState<Region | null>(null);
  const [trackRegion, setTrackRegion] = useState<Region | null>(null);
  
  // Refs
  const audioContext = useRef<AudioContext | null>(null);

  // Computed values
  const maxPos = new TimelinePosition(numMeasures, 0, 0);
  const snapGridSize = new TimelinePosition(0, 1, 0); // Default to beat snap
  const masterTrack: Track | null = tracks.find(t => t.id === 'master') || null;

  // Track management
  const addTrack = useCallback((type: TrackType) => {
    const newTrack: Track = {
      id: uuidv4(),
      name: `${type.charAt(0).toUpperCase() + type.slice(1)} Track ${tracks.length + 1}`,
      type,
      color: `#${Math.floor(Math.random() * 16777215).toString(16)}`,
      mute: false,
      solo: false,
      armed: false,
      volume: 0.8,
      pan: 0,
      automation: false,
      automationMode: AutomationMode.Read,
      automationLanes: [],
      clips: [],
      effects: [],
      fx: {
        preset: null,
        selectedEffectIndex: 0,
        effects: []
      }
    };
    
    setTracksState(prev => [...prev, newTrack]);
  }, [tracks.length]);

  const setTracks = useCallback((newTracks: Track[]) => {
    setTracksState(newTracks);
  }, []);

  // Clip management
  const createAudioClip = useCallback(async (file: any, position: TimelinePosition): Promise<Clip | null> => {
    try {
      // This is a simplified implementation - in a real app, you'd process the audio file
      const clip: Clip = {
        id: uuidv4(),
        name: file.name || 'Audio Clip',
        type: TrackType.Audio,
        start: position,
        end: position.add(0, 4, 0), // Default 4 beats duration
        loopEnd: position.add(0, 4, 0),
        muted: false,
        audio: {
          audioBuffer: null as any, // Would be populated with actual audio data
          buffer: null as any,
          waveform: [],
          start: position,
          end: position.add(0, 4, 0)
        }
      };
      return clip;
    } catch (error) {
      console.error('Failed to create audio clip:', error);
      return null;
    }
  }, [timelineSettings.tempo]);

  const insertClips = useCallback((clips: Clip[], track: Track) => {
    setTracksState(prev => prev.map(t => 
      t.id === track.id 
        ? { ...t, clips: [...t.clips, ...clips] }
        : t
    ));
  }, []);

  const consolidateClip = useCallback((clip: Clip) => {
    // Implementation would consolidate the clip's audio
    console.log('Consolidating clip:', clip.id);
  }, []);

  const deleteClip = useCallback((clip: Clip) => {
    setTracksState(prev => prev.map(track => ({
      ...track,
      clips: track.clips.filter(c => c.id !== clip.id)
    })));
  }, []);

  const duplicateClip = useCallback((clip: Clip) => {
    const duplicatedClip: Clip = {
      ...clip,
      id: uuidv4(),
      name: `${clip.name} Copy`,
      start: clip.end,
      end: clip.end.add(
        clip.end.bar - clip.start.bar,
        clip.end.beat - clip.start.beat,
        clip.end.tick - clip.start.tick
      )
    };

    setTracksState(prev => prev.map(track => 
      track.id === clip.trackId 
        ? { ...track, clips: [...track.clips, duplicatedClip] }
        : track
    ));
  }, []);

  const splitClip = useCallback((clip: Clip, position: TimelinePosition) => {
    const clip1: Clip = { ...clip, end: position };
    const clip2: Clip = { 
      ...clip, 
      id: uuidv4(),
      start: position,
      name: `${clip.name} (2)`
    };

    setTracksState(prev => prev.map(track => 
      track.id === clip.trackId 
        ? { 
            ...track, 
            clips: track.clips.map(c => c.id === clip.id ? clip1 : c).concat(clip2)
          }
        : track
    ));
  }, []);

  const toggleMuteClip = useCallback((clip: Clip) => {
    setTracksState(prev => prev.map(track => ({
      ...track,
      clips: track.clips.map(c => 
        c.id === clip.id ? { ...c, muted: !c.muted } : c
      )
    })));
  }, []);

  // Timeline management
  const updateTimelineSettings = useCallback((
    settings: Partial<TimelineSettings> | ((prev: TimelineSettings) => TimelineSettings)
  ) => {
    if (typeof settings === 'function') {
      setTimelineSettings(settings);
    } else {
      setTimelineSettings(prev => ({ ...prev, ...settings }));
    }
  }, []);

  const adjustNumMeasures = useCallback((pos?: TimelinePosition) => {
    if (pos) {
      const requiredMeasures = pos.bar + 4; // Add some buffer
      if (requiredMeasures > numMeasures) {
        setNumMeasures(requiredMeasures);
      }
    }
  }, [numMeasures]);

  const contextValue: WorkstationContextType = {
    // Track management
    addTrack,
    tracks,
    setTracks,
    masterTrack,
    
    // Clip management
    createAudioClip,
    insertClips,
    consolidateClip,
    deleteClip,
    duplicateClip,
    splitClip,
    toggleMuteClip,
    selectedClipId,
    setSelectedClipId,
    
    // Timeline and playback
    playheadPos,
    setPlayheadPos,
    timelineSettings,
    updateTimelineSettings,
    isPlaying,
    
    // Project structure
    numMeasures,
    adjustNumMeasures,
    maxPos,
    snapGridSize,
    
    // UI state
    verticalScale,
    setVerticalScale,
    allowMenuAndShortcuts,
    setAllowMenuAndShortcuts,
    scrollToItem,
    setScrollToItem,
    
    // Regions
    songRegion,
    setSongRegion,
    trackRegion,
    setTrackRegion
=======
import React, {
  createContext,
  useContext,
  useState,
  useCallback,
  ReactNode,
} from "react";
import { TimelinePosition, Track, Clip } from "../services/types/types";

export interface WorkstationContextType {
  adjustNumMeasures: (pos?: TimelinePosition) => void;
  allowMenuAndShortcuts: boolean;
  consolidateClip: (clip: Clip) => void;
  deleteClip: (clip: Clip) => void;
  duplicateClip: (clip: Clip) => void;
  playheadPos: TimelinePosition;
  scrollToItem: { type: string; params: Record<string, any> } | null;
  selectedClipId: string | null;
  setAllowMenuAndShortcuts: (allow: boolean) => void;
  setScrollToItem: (
    item: { type: string; params: Record<string, any> } | null
  ) => void;
  setSelectedClipId: (id: string | null) => void;
  setSongRegion: (
    region: { start: TimelinePosition; end: TimelinePosition } | null
  ) => void;
  setTrackRegion: (
    region: { start: TimelinePosition; end: TimelinePosition } | null
  ) => void;
  snapGridSize: TimelinePosition;
  splitClip: (clip: Clip, position: TimelinePosition) => void;
  timelineSettings: {
    beatWidth: number;
    timeSignature: { beats: number; noteValue: number };
    horizontalScale: number;
  };
  toggleMuteClip: (clip: Clip) => void;
  tracks: Track[];
  verticalScale: number;

  // Missing properties from Editor.tsx
  addTrack: (track?: Partial<Track>) => void;
  createAudioClip: (
    file: File,
    trackId: string,
    position: TimelinePosition
  ) => Promise<void>;
  insertClips: (
    clips: Clip[],
    trackId: string,
    position: TimelinePosition
  ) => void;
  masterTrack: Track;
  maxPos: TimelinePosition;
  numMeasures: number;
  setPlayheadPos: (pos: TimelinePosition) => void;
  setTracks: (tracks: Track[]) => void;
}

// Create the context with a default value of null
export const WorkstationContext = createContext<WorkstationContextType | null>(
  null
);

// Custom hook to use the context
export const useWorkstation = (): WorkstationContextType => {
  const context = useContext(WorkstationContext);
  if (!context) {
    throw new Error("useWorkstation must be used within a WorkstationProvider");
  }
  return context;
};

interface WorkstationProviderProps {
  children: ReactNode;
}

// Provider component
export const WorkstationProvider: React.FC<WorkstationProviderProps> = ({
  children,
}) => {
  // State
  const [tracks, setTracks] = useState<Track[]>([]);
  const [masterTrack, setMasterTrack] = useState<Track>({
    id: "master",
    name: "Master",
    type: "master",
    color: "#444",
    volume: 1,
    pan: 0,
    mute: false,
    solo: false,
    armed: false,
    clips: [],
    effects: [],
    automationLanes: [],
  });
  const [playheadPos, setPlayheadPos] = useState<TimelinePosition>(
    new TimelinePosition(0, 0, 0)
  );
  const [isPlaying, setIsPlaying] = useState<boolean>(false);
  const [numMeasures, setNumMeasures] = useState<number>(32);
  const [maxPos, setMaxPos] = useState<TimelinePosition>(
    new TimelinePosition(32, 0, 0)
  );
  const [selectedClipId, setSelectedClipId] = useState<string | null>(null);
  const [songRegion, setSongRegion] = useState<{
    start: TimelinePosition;
    end: TimelinePosition;
  } | null>(null);
  const [trackRegion, setTrackRegion] = useState<{
    start: TimelinePosition;
    end: TimelinePosition;
  } | null>(null);
  const [scrollToItem, setScrollToItem] = useState<{
    type: string;
    params: Record<string, any>;
  } | null>(null);
  const [allowMenuAndShortcuts, setAllowMenuAndShortcuts] =
    useState<boolean>(true);
  const [verticalScale, setVerticalScale] = useState<number>(1);
  const [timelineSettings, setTimelineSettings] = useState({
    beatWidth: 60,
    timeSignature: { beats: 4, noteValue: 4 },
    horizontalScale: 1,
  });
  const [snapGridSize, setSnapGridSize] = useState<TimelinePosition>(
    new TimelinePosition(0, 1, 0)
  ); // Default: one beat

  // Methods
  const updateTimelineSettings = useCallback((updater: (prev: any) => any) => {
    setTimelineSettings((prev) => updater(prev));
  }, []);

  const addTrack = useCallback(
    (track?: Partial<Track>) => {
      const newTrack: Track = {
        id: `track-${Date.now()}-${Math.random().toString(36).substr(2, 9)}`,
        name: `Track ${tracks.length + 1}`,
        type: "audio",
        color: `#${Math.floor(Math.random() * 16777215).toString(16)}`,
        volume: 1,
        pan: 0,
        mute: false,
        solo: false,
        armed: false,
        clips: [],
        effects: [],
        automationLanes: [],
        ...track,
      };
      setTracks((prev) => [...prev, newTrack]);
    },
    [tracks]
  );

  const adjustNumMeasures = useCallback(
    (pos?: TimelinePosition) => {
      if (!pos) return;

      const requiredMeasures = pos.bar + 1;
      if (requiredMeasures > numMeasures) {
        setNumMeasures(requiredMeasures);
        setMaxPos(new TimelinePosition(requiredMeasures, 0, 0));
      }
    },
    [numMeasures]
  );

  const createAudioClip = useCallback(
    async (file: File, trackId: string, position: TimelinePosition) => {
      // Placeholder implementation
      console.log(
        `Creating audio clip from ${file.name} at track ${trackId} position ${position}`
      );
      // In a real implementation, this would process the audio file and create a clip
    },
    []
  );

  const insertClips = useCallback(
    (clips: Clip[], trackId: string, position: TimelinePosition) => {
      setTracks((prevTracks) =>
        prevTracks.map((track) =>
          track.id === trackId
            ? {
                ...track,
                clips: [
                  ...track.clips,
                  ...clips.map((clip) => ({ ...clip, start: position })),
                ],
              }
            : track
        )
      );
    },
    []
  );

  const deleteClip = useCallback((clip: Clip) => {
    setTracks((prevTracks) =>
      prevTracks.map((track) => ({
        ...track,
        clips: track.clips.filter((c) => c.id !== clip.id),
      }))
    );
  }, []);

  const duplicateClip = useCallback((clip: Clip) => {
    setTracks((prevTracks) =>
      prevTracks.map((track) => {
        const foundClip = track.clips.find((c) => c.id === clip.id);
        if (!foundClip) return track;

        const newClip = {
          ...foundClip,
          id: `clip-${Date.now()}-${Math.random().toString(36).substr(2, 9)}`,
          start: new TimelinePosition(
            foundClip.end.bar,
            foundClip.end.beat,
            foundClip.end.tick
          ),
          end: new TimelinePosition(
            foundClip.end.bar + (foundClip.end.bar - foundClip.start.bar),
            foundClip.end.beat + (foundClip.end.beat - foundClip.start.beat),
            foundClip.end.tick + (foundClip.end.tick - foundClip.start.tick)
          ),
        };

        return {
          ...track,
          clips: [...track.clips, newClip],
        };
      })
    );
  }, []);

  const splitClip = useCallback((clip: Clip, position: TimelinePosition) => {
    // Placeholder implementation
    console.log(`Splitting clip ${clip.id} at position ${position}`);
  }, []);

  const consolidateClip = useCallback((clip: Clip) => {
    // Placeholder implementation
    console.log(`Consolidating clip ${clip.id}`);
  }, []);

  const toggleMuteClip = useCallback((clip: Clip) => {
    setTracks((prevTracks) =>
      prevTracks.map((track) => ({
        ...track,
        clips: track.clips.map((c) =>
          c.id === clip.id ? { ...c, muted: !c.muted } : c
        ),
      }))
    );
  }, []);

  // Context value
  const contextValue: WorkstationContextType = {
    adjustNumMeasures,
    allowMenuAndShortcuts,
    consolidateClip,
    deleteClip,
    duplicateClip,
    playheadPos,
    scrollToItem,
    selectedClipId,
    setAllowMenuAndShortcuts,
    setScrollToItem,
    setSelectedClipId,
    setSongRegion,
    setTrackRegion,
    snapGridSize,
    splitClip,
    timelineSettings,
    toggleMuteClip,
    tracks,
    verticalScale,
    addTrack,
    createAudioClip,
    insertClips,
    masterTrack,
    maxPos,
    numMeasures,
    setPlayheadPos,
    setTracks,
    setVerticalScale,
    songRegion,
    updateTimelineSettings,
    isPlaying,
>>>>>>> 50844f80
  };

  return (
    <WorkstationContext.Provider value={contextValue}>
      {children}
    </WorkstationContext.Provider>
  );
<<<<<<< HEAD
}

export function useWorkstation() {
  const context = useContext(WorkstationContext);
  if (!context) {
    throw new Error('useWorkstation must be used within a WorkstationProvider');
  }
  return context;
}

export { WorkstationContext };
=======
};

export default WorkstationContext;
>>>>>>> 50844f80
<|MERGE_RESOLUTION|>--- conflicted
+++ resolved
@@ -1,288 +1,3 @@
-<<<<<<< HEAD
-import React, { createContext, useContext, useState, useCallback, useRef, ReactNode } from "react";
-import { v4 as uuidv4 } from "uuid";
-import { 
-  TimelinePosition, 
-  Track, 
-  Clip, 
-  TrackType, 
-  TimelineSettings,
-  Region,
-  AutomationMode
-} from "../types/core";
-
-export interface WorkstationContextType {
-  // Track management
-  addTrack: (type: TrackType) => void;
-  tracks: Track[];
-  setTracks: (tracks: Track[]) => void;
-  masterTrack: Track | null;
-  
-  // Clip management
-  createAudioClip: (file: any, position: TimelinePosition) => Promise<Clip | null>;
-  insertClips: (clips: Clip[], track: Track) => void;
-  consolidateClip: (clip: Clip) => void;
-  deleteClip: (clip: Clip) => void;
-  duplicateClip: (clip: Clip) => void;
-  splitClip: (clip: Clip, position: TimelinePosition) => void;
-  toggleMuteClip: (clip: Clip) => void;
-  selectedClipId: string | null;
-  setSelectedClipId: (id: string | null) => void;
-  
-  // Timeline and playback
-  playheadPos: TimelinePosition;
-  setPlayheadPos: (pos: TimelinePosition) => void;
-  timelineSettings: TimelineSettings;
-  updateTimelineSettings: (settings: Partial<TimelineSettings> | ((prev: TimelineSettings) => TimelineSettings)) => void;
-  isPlaying: boolean;
-  
-  // Project structure
-  numMeasures: number;
-  adjustNumMeasures: (pos?: TimelinePosition) => void;
-  maxPos: TimelinePosition;
-  snapGridSize: TimelinePosition;
-  
-  // UI state
-  verticalScale: number;
-  setVerticalScale: (scale: number | ((prev: number) => number)) => void;
-  allowMenuAndShortcuts: boolean;
-  setAllowMenuAndShortcuts: (allow: boolean) => void;
-  scrollToItem: { type: string; params: Record<string, any> } | null;
-  setScrollToItem: (item: { type: string; params: Record<string, any> } | null) => void;
-  
-  // Regions
-  songRegion: Region | null;
-  setSongRegion: (region: Region | null) => void;
-  trackRegion: Region | null;
-  setTrackRegion: (region: Region | null) => void;
-}
-
-const WorkstationContext = createContext<WorkstationContextType | null>(null);
-
-export interface WorkstationProviderProps {
-  children: ReactNode;
-}
-
-export function WorkstationProvider({ children }: WorkstationProviderProps) {
-  // State
-  const [tracks, setTracksState] = useState<Track[]>([]);
-  const [playheadPos, setPlayheadPos] = useState<TimelinePosition>(new TimelinePosition(0, 0, 0));
-  const [timelineSettings, setTimelineSettings] = useState<TimelineSettings>({
-    tempo: 120,
-    timeSignature: { beats: 4, noteValue: 4 },
-    snap: true,
-    snapUnit: "beat",
-    horizontalScale: 1,
-    beatWidth: 60
-  });
-  const [isPlaying, setIsPlaying] = useState(false);
-  const [numMeasures, setNumMeasures] = useState(16);
-  const [verticalScale, setVerticalScale] = useState(1);
-  const [allowMenuAndShortcuts, setAllowMenuAndShortcuts] = useState(true);
-  const [scrollToItem, setScrollToItem] = useState<{ type: string; params: Record<string, any> } | null>(null);
-  const [selectedClipId, setSelectedClipId] = useState<string | null>(null);
-  const [songRegion, setSongRegion] = useState<Region | null>(null);
-  const [trackRegion, setTrackRegion] = useState<Region | null>(null);
-  
-  // Refs
-  const audioContext = useRef<AudioContext | null>(null);
-
-  // Computed values
-  const maxPos = new TimelinePosition(numMeasures, 0, 0);
-  const snapGridSize = new TimelinePosition(0, 1, 0); // Default to beat snap
-  const masterTrack: Track | null = tracks.find(t => t.id === 'master') || null;
-
-  // Track management
-  const addTrack = useCallback((type: TrackType) => {
-    const newTrack: Track = {
-      id: uuidv4(),
-      name: `${type.charAt(0).toUpperCase() + type.slice(1)} Track ${tracks.length + 1}`,
-      type,
-      color: `#${Math.floor(Math.random() * 16777215).toString(16)}`,
-      mute: false,
-      solo: false,
-      armed: false,
-      volume: 0.8,
-      pan: 0,
-      automation: false,
-      automationMode: AutomationMode.Read,
-      automationLanes: [],
-      clips: [],
-      effects: [],
-      fx: {
-        preset: null,
-        selectedEffectIndex: 0,
-        effects: []
-      }
-    };
-    
-    setTracksState(prev => [...prev, newTrack]);
-  }, [tracks.length]);
-
-  const setTracks = useCallback((newTracks: Track[]) => {
-    setTracksState(newTracks);
-  }, []);
-
-  // Clip management
-  const createAudioClip = useCallback(async (file: any, position: TimelinePosition): Promise<Clip | null> => {
-    try {
-      // This is a simplified implementation - in a real app, you'd process the audio file
-      const clip: Clip = {
-        id: uuidv4(),
-        name: file.name || 'Audio Clip',
-        type: TrackType.Audio,
-        start: position,
-        end: position.add(0, 4, 0), // Default 4 beats duration
-        loopEnd: position.add(0, 4, 0),
-        muted: false,
-        audio: {
-          audioBuffer: null as any, // Would be populated with actual audio data
-          buffer: null as any,
-          waveform: [],
-          start: position,
-          end: position.add(0, 4, 0)
-        }
-      };
-      return clip;
-    } catch (error) {
-      console.error('Failed to create audio clip:', error);
-      return null;
-    }
-  }, [timelineSettings.tempo]);
-
-  const insertClips = useCallback((clips: Clip[], track: Track) => {
-    setTracksState(prev => prev.map(t => 
-      t.id === track.id 
-        ? { ...t, clips: [...t.clips, ...clips] }
-        : t
-    ));
-  }, []);
-
-  const consolidateClip = useCallback((clip: Clip) => {
-    // Implementation would consolidate the clip's audio
-    console.log('Consolidating clip:', clip.id);
-  }, []);
-
-  const deleteClip = useCallback((clip: Clip) => {
-    setTracksState(prev => prev.map(track => ({
-      ...track,
-      clips: track.clips.filter(c => c.id !== clip.id)
-    })));
-  }, []);
-
-  const duplicateClip = useCallback((clip: Clip) => {
-    const duplicatedClip: Clip = {
-      ...clip,
-      id: uuidv4(),
-      name: `${clip.name} Copy`,
-      start: clip.end,
-      end: clip.end.add(
-        clip.end.bar - clip.start.bar,
-        clip.end.beat - clip.start.beat,
-        clip.end.tick - clip.start.tick
-      )
-    };
-
-    setTracksState(prev => prev.map(track => 
-      track.id === clip.trackId 
-        ? { ...track, clips: [...track.clips, duplicatedClip] }
-        : track
-    ));
-  }, []);
-
-  const splitClip = useCallback((clip: Clip, position: TimelinePosition) => {
-    const clip1: Clip = { ...clip, end: position };
-    const clip2: Clip = { 
-      ...clip, 
-      id: uuidv4(),
-      start: position,
-      name: `${clip.name} (2)`
-    };
-
-    setTracksState(prev => prev.map(track => 
-      track.id === clip.trackId 
-        ? { 
-            ...track, 
-            clips: track.clips.map(c => c.id === clip.id ? clip1 : c).concat(clip2)
-          }
-        : track
-    ));
-  }, []);
-
-  const toggleMuteClip = useCallback((clip: Clip) => {
-    setTracksState(prev => prev.map(track => ({
-      ...track,
-      clips: track.clips.map(c => 
-        c.id === clip.id ? { ...c, muted: !c.muted } : c
-      )
-    })));
-  }, []);
-
-  // Timeline management
-  const updateTimelineSettings = useCallback((
-    settings: Partial<TimelineSettings> | ((prev: TimelineSettings) => TimelineSettings)
-  ) => {
-    if (typeof settings === 'function') {
-      setTimelineSettings(settings);
-    } else {
-      setTimelineSettings(prev => ({ ...prev, ...settings }));
-    }
-  }, []);
-
-  const adjustNumMeasures = useCallback((pos?: TimelinePosition) => {
-    if (pos) {
-      const requiredMeasures = pos.bar + 4; // Add some buffer
-      if (requiredMeasures > numMeasures) {
-        setNumMeasures(requiredMeasures);
-      }
-    }
-  }, [numMeasures]);
-
-  const contextValue: WorkstationContextType = {
-    // Track management
-    addTrack,
-    tracks,
-    setTracks,
-    masterTrack,
-    
-    // Clip management
-    createAudioClip,
-    insertClips,
-    consolidateClip,
-    deleteClip,
-    duplicateClip,
-    splitClip,
-    toggleMuteClip,
-    selectedClipId,
-    setSelectedClipId,
-    
-    // Timeline and playback
-    playheadPos,
-    setPlayheadPos,
-    timelineSettings,
-    updateTimelineSettings,
-    isPlaying,
-    
-    // Project structure
-    numMeasures,
-    adjustNumMeasures,
-    maxPos,
-    snapGridSize,
-    
-    // UI state
-    verticalScale,
-    setVerticalScale,
-    allowMenuAndShortcuts,
-    setAllowMenuAndShortcuts,
-    scrollToItem,
-    setScrollToItem,
-    
-    // Regions
-    songRegion,
-    setSongRegion,
-    trackRegion,
-    setTrackRegion
-=======
 import React, {
   createContext,
   useContext,
@@ -290,7 +5,7 @@
   useCallback,
   ReactNode,
 } from "react";
-import { TimelinePosition, Track, Clip } from "../services/types/types";
+import { TimelinePosition, Track, Clip, TrackType, AutomationMode } from "../types/core";
 
 export interface WorkstationContextType {
   adjustNumMeasures: (pos?: TimelinePosition) => void;
@@ -323,23 +38,25 @@
   tracks: Track[];
   verticalScale: number;
 
-  // Missing properties from Editor.tsx
-  addTrack: (track?: Partial<Track>) => void;
+  // Additional properties needed by Editor
+  addTrack: (type?: string) => void;
   createAudioClip: (
-    file: File,
-    trackId: string,
+    file: any,
     position: TimelinePosition
-  ) => Promise<void>;
+  ) => Promise<Clip | null>;
   insertClips: (
     clips: Clip[],
-    trackId: string,
-    position: TimelinePosition
+    track: Track
   ) => void;
   masterTrack: Track;
   maxPos: TimelinePosition;
   numMeasures: number;
   setPlayheadPos: (pos: TimelinePosition) => void;
   setTracks: (tracks: Track[]) => void;
+  setVerticalScale: (scale: number | ((prev: number) => number)) => void;
+  songRegion: { start: TimelinePosition; end: TimelinePosition } | null;
+  updateTimelineSettings: (updater: (prev: any) => any) => void;
+  isPlaying: boolean;
 }
 
 // Create the context with a default value of null
@@ -366,10 +83,10 @@
 }) => {
   // State
   const [tracks, setTracks] = useState<Track[]>([]);
-  const [masterTrack, setMasterTrack] = useState<Track>({
+  const [masterTrack] = useState<Track>({
     id: "master",
     name: "Master",
-    type: "master",
+    type: TrackType.Audio, // Use proper enum value
     color: "#444",
     volume: 1,
     pan: 0,
@@ -379,11 +96,18 @@
     clips: [],
     effects: [],
     automationLanes: [],
+    automation: false,
+    automationMode: AutomationMode.Read,
+    fx: {
+      preset: null,
+      selectedEffectIndex: 0,
+      effects: []
+    }
   });
   const [playheadPos, setPlayheadPos] = useState<TimelinePosition>(
     new TimelinePosition(0, 0, 0)
   );
-  const [isPlaying, setIsPlaying] = useState<boolean>(false);
+  const [isPlaying] = useState<boolean>(false);
   const [numMeasures, setNumMeasures] = useState<number>(32);
   const [maxPos, setMaxPos] = useState<TimelinePosition>(
     new TimelinePosition(32, 0, 0)
@@ -419,11 +143,12 @@
   }, []);
 
   const addTrack = useCallback(
-    (track?: Partial<Track>) => {
+    (type?: string) => {
+      const trackType = type === "midi" ? TrackType.Midi : TrackType.Audio;
       const newTrack: Track = {
         id: `track-${Date.now()}-${Math.random().toString(36).substr(2, 9)}`,
         name: `Track ${tracks.length + 1}`,
-        type: "audio",
+        type: trackType,
         color: `#${Math.floor(Math.random() * 16777215).toString(16)}`,
         volume: 1,
         pan: 0,
@@ -433,7 +158,13 @@
         clips: [],
         effects: [],
         automationLanes: [],
-        ...track,
+        automation: false,
+        automationMode: AutomationMode.Read,
+        fx: {
+          preset: null,
+          selectedEffectIndex: 0,
+          effects: []
+        }
       };
       setTracks((prev) => [...prev, newTrack]);
     },
@@ -454,29 +185,34 @@
   );
 
   const createAudioClip = useCallback(
-    async (file: File, trackId: string, position: TimelinePosition) => {
+    async (file: any, position: TimelinePosition): Promise<Clip | null> => {
       // Placeholder implementation
-      console.log(
-        `Creating audio clip from ${file.name} at track ${trackId} position ${position}`
-      );
+      console.log(`Creating audio clip from ${file.name} at position ${position}`);
       // In a real implementation, this would process the audio file and create a clip
+      const newClip: Clip = {
+        id: `clip-${Date.now()}-${Math.random().toString(36).substr(2, 9)}`,
+        name: file.name || 'New Clip',
+        type: TrackType.Audio,
+        start: position,
+        end: new TimelinePosition(position.bar + 1, position.beat, position.tick),
+        loopEnd: new TimelinePosition(position.bar + 1, position.beat, position.tick),
+        muted: false
+      };
+      return newClip;
     },
     []
   );
 
   const insertClips = useCallback(
-    (clips: Clip[], trackId: string, position: TimelinePosition) => {
+    (clips: Clip[], track: Track) => {
       setTracks((prevTracks) =>
-        prevTracks.map((track) =>
-          track.id === trackId
+        prevTracks.map((t) =>
+          t.id === track.id
             ? {
-                ...track,
-                clips: [
-                  ...track.clips,
-                  ...clips.map((clip) => ({ ...clip, start: position })),
-                ],
+                ...t,
+                clips: [...t.clips, ...clips],
               }
-            : track
+            : t
         )
       );
     },
@@ -575,7 +311,6 @@
     songRegion,
     updateTimelineSettings,
     isPlaying,
->>>>>>> 50844f80
   };
 
   return (
@@ -583,20 +318,6 @@
       {children}
     </WorkstationContext.Provider>
   );
-<<<<<<< HEAD
-}
-
-export function useWorkstation() {
-  const context = useContext(WorkstationContext);
-  if (!context) {
-    throw new Error('useWorkstation must be used within a WorkstationProvider');
-  }
-  return context;
-}
-
-export { WorkstationContext };
-=======
 };
 
-export default WorkstationContext;
->>>>>>> 50844f80
+export default WorkstationContext;