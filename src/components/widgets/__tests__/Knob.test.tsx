import { render, screen, fireEvent, act } from "@testing-library/react";
import "@testing-library/jest-dom";
import { describe, it, expect, vi, beforeAll, afterEach } from "vitest";
import Knob from "../Knob";
import { TestWrapper } from "../../../test/TestWrapper";

// Mock the screenshot helper to avoid timeout issues
vi.mock("@orpheus/test/helpers", () => ({
  expectScreenshot: vi.fn().mockResolvedValue(undefined),
}));

// Custom render function with theme provider
const renderWithTheme = (component: React.ReactElement) => {
  return render(<TestWrapper>{component}</TestWrapper>);
};

describe("Knob Component", () => {
  beforeAll(() => {
    // Setup fake timers
    vi.useFakeTimers();

    // Enhanced WheelEvent mock
    Object.defineProperty(window, "WheelEvent", {
      value: class WheelEvent extends Event {
        deltaY: number;
        deltaX: number;
        deltaZ: number;
        preventDefault: () => void;
        stopPropagation: () => void;

        constructor(type: string, init: WheelEventInit = {}) {
          super(type, init);
          this.deltaY = init.deltaY || 0;
          this.deltaX = init.deltaX || 0;
          this.deltaZ = init.deltaZ || 0;
          this.preventDefault = vi.fn();
          this.stopPropagation = vi.fn();
        }
      },
      configurable: true,
    });
  });

  afterEach(() => {
    vi.clearAllTimers();
    vi.clearAllMocks();
  });

  it("renders with default props", () => {
    renderWithTheme(<Knob value={50} />);
    const knobElement = screen.getByLabelText("50");
    expect(knobElement).toBeInTheDocument();
  });

  it("renders with custom size", () => {
    renderWithTheme(<Knob value={50} size={60} />);
    const knobRotator = screen.getByTestId("knob-rotator");
    expect(knobRotator).toHaveStyle({ width: "60px", height: "60px" });
  });
  it("calls onChange when dragged", async () => {
    const handleChange = vi.fn();
    renderWithTheme(
      <Knob value={50} onChange={handleChange} onInput={handleChange} />
    );

    const knobElement = screen.getByLabelText("50");

    await act(async () => {
      // Simulate a drag from (100, 100) to (100, 50) - upward drag should increase value
      fireEvent.mouseDown(knobElement, {
        clientX: 100,
        clientY: 100,
        button: 0,
      });

      // Simulate mouse movement - wait for the mousedown to be processed
      await new Promise((resolve) => setTimeout(resolve, 0));

      fireEvent.mouseMove(document, { clientX: 100, clientY: 50 });

      // Wait for the move to be processed
      await new Promise((resolve) => setTimeout(resolve, 0));

      fireEvent.mouseUp(document);
    });

    expect(handleChange).toHaveBeenCalled();
  });

  it("handles disabled state", () => {
    renderWithTheme(<Knob value={50} disabled />);
    const knobElement = screen.getByLabelText("50");
    expect(knobElement).toHaveStyle({ cursor: "default" });
  });
  it("respects min and max values", async () => {
    const handleChange = vi.fn();
    renderWithTheme(
      <Knob
        value={50}
        min={0}
        max={100}
        onChange={handleChange}
        onInput={handleChange}
      />
    );

    const knobElement = screen.getByLabelText("50");

    await act(async () => {
      // Simulate a large upward drag that should max out at 100
      fireEvent.mouseDown(knobElement, {
        clientX: 100,
        clientY: 100,
        button: 0,
      });

      // Wait for mousedown to be processed
      await new Promise((resolve) => setTimeout(resolve, 0));

      fireEvent.mouseMove(document, { clientX: 100, clientY: -900 }); // Large upward movement

      // Wait for the move to be processed
      await new Promise((resolve) => setTimeout(resolve, 0));

      fireEvent.mouseUp(document);
    });

    expect(handleChange).toHaveBeenCalled();
    const calls = handleChange.mock.calls;
    expect(calls[calls.length - 1][0]).toBeLessThanOrEqual(100);
  });
  it("shows tooltip on interaction", () => {
    renderWithTheme(
      <Knob value={50} title="Volume" valueLabelFormat={(val) => `${val}%`} />
    );

    const knobElement = screen.getByLabelText("50%");
    fireEvent.mouseDown(knobElement);

    // Check for tooltip
    expect(screen.getByLabelText("50%")).toBeInTheDocument();
  });
  it("handles wheel events for value adjustment", async () => {
    const handleChange = vi.fn();
    renderWithTheme(
      <Knob value={50} onChange={handleChange} onInput={handleChange} />
    );

    const knobElement = screen.getByLabelText("50");

    await act(async () => {
      const wheelEvent = new WheelEvent("wheel", {
        deltaY: -100,
        bubbles: true,
        cancelable: true,
      });

      knobElement.dispatchEvent(wheelEvent);
      vi.advanceTimersByTime(100);
    });

    expect(handleChange).toHaveBeenCalled();
  });
  it("supports custom styling", () => {
    const customStyle = {
      knob: {
        backgroundColor: "red",
      },
      indicator: {
        backgroundColor: "blue",
      },
    };

    const { container } = renderWithTheme(
      <Knob value={50} style={customStyle} />
    );

    // Look for elements with the specific test IDs instead of style attributes
    const knobRotator = screen.getByTestId("knob-rotator");
    const indicator = screen.getByTestId("knob-indicator");

    expect(knobRotator).toBeInTheDocument();
    expect(indicator).toBeInTheDocument();
  });

  it("supports bidirectional meter", () => {
    renderWithTheme(<Knob value={0} bidirectionalMeter />);
    const knobElement = screen.getByLabelText("0");
    expect(knobElement).toBeInTheDocument();
  });
  it("updates value and UI when props change", () => {
    const handleChange = vi.fn();
    const { rerender } = renderWithTheme(
      <Knob value={50} onChange={handleChange} min={0} max={100} />
    );

    const initialKnob = screen.getByLabelText("50");
    expect(initialKnob).toBeInTheDocument();

    // Update the value prop
    rerender(
      <TestWrapper>
        <Knob value={75} onChange={handleChange} min={0} max={100} />
      </TestWrapper>
    );

    // Check rotation change
    const rotator = screen.getByTestId("knob-rotator");
    expect(rotator).toBeInTheDocument();
    expect(rotator).toHaveStyle({
      transform: "translate(-50%, -50%) rotate(67.5deg)",
    });

    // Ensure label updates
    expect(screen.queryByLabelText("50")).not.toBeInTheDocument();
    expect(screen.getByLabelText("75")).toBeInTheDocument();
  });
  it("handles text input when enabled", () => {
    const handleChange = vi.fn();
    renderWithTheme(
      <Knob value={50} onChange={handleChange} disableTextInput={false} />
    );

    const knobElement = screen.getByLabelText("50");
    fireEvent.doubleClick(knobElement);

    // Handle double-click case even if direct text input not available
    expect(knobElement).toBeInTheDocument();
  });

  describe("Visual Tests", () => {
<<<<<<< HEAD
    // Simplified visual tests without screenshot dependencies to avoid timeouts
    it("visual test: renders knob at different values", () => {
      const { container } = renderWithTheme(
        <Knob value={75} min={0} max={100} />
      );
      const knobRotator = screen.getByTestId("knob-rotator");

      // Verify the knob renders and rotates correctly for 75% value
      expect(knobRotator).toBeInTheDocument();
      expect(knobRotator).toHaveStyle({
        transform: "translate(-50%, -50%) rotate(67.5deg)",
      });
      expect(container.firstChild).toBeInTheDocument();
    });

    it("visual test: renders knob at minimum value", () => {
      const { container } = renderWithTheme(
        <Knob value={0} min={0} max={100} />
      );
      const knobRotator = screen.getByTestId("knob-rotator");

      // Verify the knob renders and rotates correctly for 0% value (minimum rotation)
      expect(knobRotator).toBeInTheDocument();
      expect(knobRotator).toHaveStyle({
        transform: "translate(-50%, -50%) rotate(-135deg)",
      });
      expect(container.firstChild).toBeInTheDocument();
    });

    it("visual test: renders knob at maximum value", () => {
      const { container } = renderWithTheme(
        <Knob value={100} min={0} max={100} />
      );
      const knobRotator = screen.getByTestId("knob-rotator");

      // Verify the knob renders and rotates correctly for 100% value (maximum rotation)
      expect(knobRotator).toBeInTheDocument();
      expect(knobRotator).toHaveStyle({
        transform: "translate(-50%, -50%) rotate(135deg)",
      });
      expect(container.firstChild).toBeInTheDocument();
    });
=======
    const isCI = process.env.CI === 'true';
    const isCodespaces = process.env.CODESPACES === 'true';
    const hasDisplay = process.env.DISPLAY || process.env.WAYLAND_DISPLAY;

    // Skip visual tests in problematic environments
    const shouldSkipVisualTests = isCI || isCodespaces || !hasDisplay;

    it("visual test: renders knob at different values @visual", async () => {
      if (shouldSkipVisualTests) {
        console.warn('Skipping visual test in CI/Codespaces/headless environment');
        return;
      }

      const container = document.createElement("div");
      container.style.cssText = `
        width: 100px;
        height: 100px;
        background: #1e1e1e;
        padding: 10px;
        position: relative;
      `;
      document.body.appendChild(container);

      try {
        render(<Knob value={75} min={0} max={100} />, { container });
        
        // Reduced wait time for faster tests
        await new Promise(resolve => setTimeout(resolve, 100));
        
        await expectScreenshot(container, "knob-75-percent");
      } catch (error) {
        console.warn("Visual test failed:", error);
        // Only throw in development environments
        if (!isCI && !isCodespaces) {
          throw error;
        }
      } finally {
        if (container.parentNode) {
          document.body.removeChild(container);
        }
      }
    }, 5000); // Reduced timeout

    it("visual test: renders knob at minimum value @visual", async () => {
      if (shouldSkipVisualTests) {
        console.warn('Skipping visual test in CI/Codespaces/headless environment');
        return;
      }

      const container = document.createElement("div");
      container.style.cssText = `
        width: 100px;
        height: 100px;
        background: #1e1e1e;
        padding: 10px;
        position: relative;
      `;
      document.body.appendChild(container);

      try {
        render(<Knob value={0} min={0} max={100} />, { container });
        
        await new Promise(resolve => setTimeout(resolve, 100));
        
        await expectScreenshot(container, "knob-min");
      } catch (error) {
        console.warn("Visual test failed:", error);
        if (!isCI && !isCodespaces) {
          throw error;
        }
      } finally {
        if (container.parentNode) {
          document.body.removeChild(container);
        }
      }
    }, 5000);

    it("visual test: renders knob at maximum value @visual", async () => {
      if (shouldSkipVisualTests) {
        console.warn('Skipping visual test in CI/Codespaces/headless environment');
        return;
      }

      const container = document.createElement("div");
      container.style.cssText = `
        width: 100px;
        height: 100px;
        background: #1e1e1e;
        padding: 10px;
        position: relative;
      `;
      document.body.appendChild(container);

      try {
        render(<Knob value={100} min={0} max={100} />, { container });
        
        await new Promise(resolve => setTimeout(resolve, 100));
        
        await expectScreenshot(container, "knob-max");
      } catch (error) {
        console.warn("Visual test failed:", error);
        if (!isCI && !isCodespaces) {
          throw error;
        }
      } finally {
        if (container.parentNode) {
          document.body.removeChild(container);
        }
      }
    }, 5000);
>>>>>>> e904558c
  });
});<|MERGE_RESOLUTION|>--- conflicted
+++ resolved
@@ -229,63 +229,7 @@
   });
 
   describe("Visual Tests", () => {
-<<<<<<< HEAD
-    // Simplified visual tests without screenshot dependencies to avoid timeouts
-    it("visual test: renders knob at different values", () => {
-      const { container } = renderWithTheme(
-        <Knob value={75} min={0} max={100} />
-      );
-      const knobRotator = screen.getByTestId("knob-rotator");
-
-      // Verify the knob renders and rotates correctly for 75% value
-      expect(knobRotator).toBeInTheDocument();
-      expect(knobRotator).toHaveStyle({
-        transform: "translate(-50%, -50%) rotate(67.5deg)",
-      });
-      expect(container.firstChild).toBeInTheDocument();
-    });
-
-    it("visual test: renders knob at minimum value", () => {
-      const { container } = renderWithTheme(
-        <Knob value={0} min={0} max={100} />
-      );
-      const knobRotator = screen.getByTestId("knob-rotator");
-
-      // Verify the knob renders and rotates correctly for 0% value (minimum rotation)
-      expect(knobRotator).toBeInTheDocument();
-      expect(knobRotator).toHaveStyle({
-        transform: "translate(-50%, -50%) rotate(-135deg)",
-      });
-      expect(container.firstChild).toBeInTheDocument();
-    });
-
-    it("visual test: renders knob at maximum value", () => {
-      const { container } = renderWithTheme(
-        <Knob value={100} min={0} max={100} />
-      );
-      const knobRotator = screen.getByTestId("knob-rotator");
-
-      // Verify the knob renders and rotates correctly for 100% value (maximum rotation)
-      expect(knobRotator).toBeInTheDocument();
-      expect(knobRotator).toHaveStyle({
-        transform: "translate(-50%, -50%) rotate(135deg)",
-      });
-      expect(container.firstChild).toBeInTheDocument();
-    });
-=======
-    const isCI = process.env.CI === 'true';
-    const isCodespaces = process.env.CODESPACES === 'true';
-    const hasDisplay = process.env.DISPLAY || process.env.WAYLAND_DISPLAY;
-
-    // Skip visual tests in problematic environments
-    const shouldSkipVisualTests = isCI || isCodespaces || !hasDisplay;
-
     it("visual test: renders knob at different values @visual", async () => {
-      if (shouldSkipVisualTests) {
-        console.warn('Skipping visual test in CI/Codespaces/headless environment');
-        return;
-      }
-
       const container = document.createElement("div");
       container.style.cssText = `
         width: 100px;
@@ -296,32 +240,12 @@
       `;
       document.body.appendChild(container);
 
-      try {
-        render(<Knob value={75} min={0} max={100} />, { container });
-        
-        // Reduced wait time for faster tests
-        await new Promise(resolve => setTimeout(resolve, 100));
-        
-        await expectScreenshot(container, "knob-75-percent");
-      } catch (error) {
-        console.warn("Visual test failed:", error);
-        // Only throw in development environments
-        if (!isCI && !isCodespaces) {
-          throw error;
-        }
-      } finally {
-        if (container.parentNode) {
-          document.body.removeChild(container);
-        }
-      }
-    }, 5000); // Reduced timeout
+      render(<Knob value={75} min={0} max={100} />, { container });
+      await expectScreenshot(container, "knob-75-percent");
+      document.body.removeChild(container);
+    });
 
     it("visual test: renders knob at minimum value @visual", async () => {
-      if (shouldSkipVisualTests) {
-        console.warn('Skipping visual test in CI/Codespaces/headless environment');
-        return;
-      }
-
       const container = document.createElement("div");
       container.style.cssText = `
         width: 100px;
@@ -332,30 +256,12 @@
       `;
       document.body.appendChild(container);
 
-      try {
-        render(<Knob value={0} min={0} max={100} />, { container });
-        
-        await new Promise(resolve => setTimeout(resolve, 100));
-        
-        await expectScreenshot(container, "knob-min");
-      } catch (error) {
-        console.warn("Visual test failed:", error);
-        if (!isCI && !isCodespaces) {
-          throw error;
-        }
-      } finally {
-        if (container.parentNode) {
-          document.body.removeChild(container);
-        }
-      }
-    }, 5000);
+      render(<Knob value={0} min={0} max={100} />, { container });
+      await expectScreenshot(container, "knob-min");
+      document.body.removeChild(container);
+    });
 
     it("visual test: renders knob at maximum value @visual", async () => {
-      if (shouldSkipVisualTests) {
-        console.warn('Skipping visual test in CI/Codespaces/headless environment');
-        return;
-      }
-
       const container = document.createElement("div");
       container.style.cssText = `
         width: 100px;
@@ -366,23 +272,9 @@
       `;
       document.body.appendChild(container);
 
-      try {
-        render(<Knob value={100} min={0} max={100} />, { container });
-        
-        await new Promise(resolve => setTimeout(resolve, 100));
-        
-        await expectScreenshot(container, "knob-max");
-      } catch (error) {
-        console.warn("Visual test failed:", error);
-        if (!isCI && !isCodespaces) {
-          throw error;
-        }
-      } finally {
-        if (container.parentNode) {
-          document.body.removeChild(container);
-        }
-      }
-    }, 5000);
->>>>>>> e904558c
+      render(<Knob value={100} min={0} max={100} />, { container });
+      await expectScreenshot(container, "knob-max");
+      document.body.removeChild(container);
+    });
   });
 });