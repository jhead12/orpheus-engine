import { CSSProperties, useEffect, useMemo, useState } from "react";
import { AutomationLaneEnvelope, Track } from "@orpheus/types/core";
import {
  formatVolume,
  normalizedToVolume,
  volumeToNormalized,
} from "@orpheus/utils/utils";
import Slider from "@orpheus/widgets/Slider";
import { useContext } from "react";
<<<<<<< HEAD
import { WorkstationContext } from '@orpheus/contexts/WorkstationContext';
import { TooltipProps } from '@orpheus/widgets/Tooltip';
=======
import { WorkstationContext } from "@orpheus/contexts";
import { TooltipProps } from "@orpheus/widgets/Tooltip";
>>>>>>> 480f6823

// Use standard React context hook instead of custom hook
const useWorkstation = () => useContext(WorkstationContext)!;

interface TrackVolumeSliderProps {
  className?: string;
  'data-testid'?: string;
  labelProps?: Partial<TooltipProps>;
  orientation?: "horizontal" | "vertical";
  style?: CSSProperties;
  track: Track;
}

const markVolumes = [
  6,
  0,
  -6,
  -12,
  -18,
  -24,
  -30,
  -36,
  -42,
  -48,
  -54,
  -60,
  -Infinity,
];

export default function TrackVolumeSlider({
  style,
  track,
  'data-testid': dataTestId,
  ...rest
}: TrackVolumeSliderProps) {
  const { getTrackCurrentValue, setTrack } = useWorkstation();

  // Initialize volume state with track's volume value
  const [volume, setVolume] = useState(track.volume?.value ?? 0);

  const { isAutomated, value } = useMemo(() => {
    const lane = track.automationLanes?.find(
      (lane) => lane.envelope === AutomationLaneEnvelope.Volume
    );
    return getTrackCurrentValue(track, lane);
  }, [track, getTrackCurrentValue]);

  useEffect(() => setVolume(value!), [value]);

  const vertical = rest.orientation === "vertical";
  const thumbBeforeStyle = vertical
    ? {
        borderBottom: "1px solid var(--border6)",
        width: "80%",
        height: "fit-content",
        top: 5.5,
      }
    : {
        borderRight: "1px solid var(--border6)",
        height: "80%",
        width: "fit-content",
        right: 5.5,
      };

  return (
    <div
      style={{
        display: "flex",
        height: vertical ? "100%" : undefined,
        width: vertical ? undefined : "100%",
      }}
      title={
        isAutomated ? `Volume: ${formatVolume(volume)} (automated)` : undefined
      }
    >
      <Slider
        {...rest}
        data-testid={dataTestId}
        disabled={isAutomated}
        onChange={(_, value) =>
          setVolume(normalizedToVolume((value as number) / 1000))
        }
        onChangeCommitted={() =>
          setTrack({ ...track, volume: { ...track.volume, value: volume } })
        }
        marks={markVolumes.map((volume) => ({
          value: volumeToNormalized(volume) * 1000,
        }))}
        max={1000}
        min={0}
        slotProps={{
          thumb: {
            style: {
              borderRadius: 0,
              boxShadow: "none",
              border: "1px solid var(--border6)",
              backgroundColor: "var(--bg2)",
              width: vertical ? 12 : 14,
              height: vertical ? 14 : 12,
              transitionDuration: "0ms",
            },
          },
          rail: {
            style: {
              backgroundColor: "var(--border6)",
              opacity: 1,
              height: vertical ? "calc(100% + 1px)" : "inherit",
            },
          },
          track: {
            style: { backgroundColor: "var(--border6)", border: "none" },
          },
          mark: {
            style: {
              backgroundColor: "var(--border6)",
              width: vertical ? 8 : 1,
              height: vertical ? 1 : 8,
              transform: vertical ? "translate(0, 1px)" : "",
            },
          },
        }}
        style={{
          height: vertical ? "calc(100% + 1px)" : 1,
          width: vertical ? 1 : "100%",
          opacity: isAutomated ? 0.5 : 1,
          ...style,
        }}
        sx={{
          "& .MuiSlider-thumb::before": {
            ...thumbBeforeStyle,
            borderRadius: 0,
            boxShadow: "none",
          },
        }}
        value={volumeToNormalized(volume) * 1000}
        valueLabelDisplay="auto"
        valueLabelFormat={(value) =>
          formatVolume(normalizedToVolume(value / 1000))
        }
      />
    </div>
  );
}<|MERGE_RESOLUTION|>--- conflicted
+++ resolved
@@ -7,13 +7,8 @@
 } from "@orpheus/utils/utils";
 import Slider from "@orpheus/widgets/Slider";
 import { useContext } from "react";
-<<<<<<< HEAD
 import { WorkstationContext } from '@orpheus/contexts/WorkstationContext';
 import { TooltipProps } from '@orpheus/widgets/Tooltip';
-=======
-import { WorkstationContext } from "@orpheus/contexts";
-import { TooltipProps } from "@orpheus/widgets/Tooltip";
->>>>>>> 480f6823
 
 // Use standard React context hook instead of custom hook
 const useWorkstation = () => useContext(WorkstationContext)!;
