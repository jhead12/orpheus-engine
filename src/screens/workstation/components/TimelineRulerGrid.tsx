import { useContext, useLayoutEffect, useRef, useState } from "react";
<<<<<<< HEAD
import { PreferencesContext, WorkstationContext } from "@orpheus/contexts";
import { TimelinePosition } from "@orpheus/types/core";
import { SnapGridSizeOption } from "@orpheus/types/audio";
import { formatDuration, measureSeconds } from "@orpheus/utils/general";
import { GRID_MIN_INTERVAL_WIDTH } from "../../../constants/timeline";
;

=======
import { PreferencesContext, WorkstationContext } from '@orpheus/contexts';
import { TimelinePosition } from "../../../types/core";
import { SnapGridSizeOption } from "../../../types/audio";
import {
  formatDuration,
  measureSeconds,
} from '@orpheus/utils/general';
>>>>>>> 50844f80
const TIME_MIN_INTERVAL_WIDTH = 68;
const POS_MIN_INTERVAL_WIDTH = 34;
const POS_MIN_SUBBEAT_INTERVAL_WIDTH = 68;

const unitIntervals = [
  { major: 1, minor: 0.5 },
  { major: 2, minor: 1 },
  { major: 4, minor: 2 },
  { major: 10, minor: 2 },
  { major: 15, minor: 5 },
  { major: 30, minor: 10 },
  { major: 60, minor: 15 },
];

const secondIntervals = [
  ...unitIntervals,
  ...unitIntervals.map((unit) => ({
    major: unit.major * 60,
    minor: unit.minor * 60,
  })),
];

export default function TimelineRulerGrid() {
  const { darkMode } = useContext(PreferencesContext)!;
  const {
    autoGridSize,
    showTimeRuler,
    snapGridSize,
    snapGridSizeOption,
    timelineSettings,
  } = useContext(WorkstationContext)!;

  const [devicePixelRatio, setDevicePixelRatio] = useState(
    window.devicePixelRatio
  );
  const [windowSize, setWindowSize] = useState({ width: 0, height: 0 });

  const gridRef = useRef<HTMLCanvasElement>(null);
  const timelineRef = useRef<HTMLCanvasElement>(null);
  const windowRef = useRef<HTMLElement | null>(null);

  const { width, height } = windowSize;

  useLayoutEffect(() => {
    function handleWindowResize() {
      if (windowRef.current)
        setWindowSize({
          width: windowRef.current.clientWidth,
          height: windowRef.current.clientHeight - 33,
        });
    }

    windowRef.current = document.getElementById("timeline-editor-window")!;

    const resizeObserver = new ResizeObserver(handleWindowResize);
    resizeObserver.observe(windowRef.current);

    return () => resizeObserver.disconnect();
  }, []);

  useLayoutEffect(() => {
    function updateDevicePixelRatio() {
      setDevicePixelRatio(window.devicePixelRatio);
    }

    const query = matchMedia(`(resolution: ${devicePixelRatio}dppx)`);
    query.addEventListener("change", updateDevicePixelRatio);

    return () => query.removeEventListener("change", updateDevicePixelRatio);
  }, [devicePixelRatio]);

  useLayoutEffect(() => {
    let ctx = timelineRef.current?.getContext("2d");

    if (ctx) {
      ctx.resetTransform();
      ctx.scale(devicePixelRatio, devicePixelRatio);
    }

    ctx = gridRef.current?.getContext("2d");

    if (ctx) {
      ctx.resetTransform();
      ctx.scale(devicePixelRatio, devicePixelRatio);
    }
  }, [width, height, devicePixelRatio]);

  useLayoutEffect(() => {
    function drawGrid() {
      const majorColor = window
        .getComputedStyle(document.body)
        .getPropertyValue("--border9");
      const minorColor = window
        .getComputedStyle(document.body)
        .getPropertyValue("--border10");

      const canvas = gridRef.current;
      const ctx = canvas?.getContext("2d");

      if (canvas && ctx && windowRef.current) {
        ctx.clearRect(0, 0, canvas.width, canvas.height);

        const { horizontalScale, timeSignature } = timelineSettings;
        const beatWidth =
          BASE_BEAT_WIDTH * horizontalScale * (4 / timeSignature.noteValue);

        const snapGridSizeInterval =
          TimelinePosition.fromSpan(snapGridSize).fraction / 1000;
        let minorGridInterval =
          TimelinePosition.fromSpan(autoGridSize).fraction / 1000;
        let majorGridInterval;

        if (minorGridInterval < 2 ** -5) minorGridInterval = 2 ** -5;

        if (
          minorGridInterval <= 0.25 ||
          minorGridInterval >= timeSignature.beats
        ) {
          majorGridInterval = minorGridInterval * 4;
        } else {
          majorGridInterval = timeSignature.beats;
          let factor = 0;

          for (let i = 1; i <= timeSignature.beats; i++) {
            if (
              timeSignature.beats % i === 0 &&
              i % minorGridInterval === 0 &&
              i > minorGridInterval
            ) {
              majorGridInterval = i;
              if (++factor === 2) break;
            }
          }
        }

        const intervalWidth = beatWidth * minorGridInterval;
        let interval = Math.floor(windowRef.current.scrollLeft / intervalWidth);

        while (true) {
          const x = interval * intervalWidth - windowRef.current.scrollLeft;

          if (x > windowRef.current.clientWidth) break;

          const major =
            interval % (majorGridInterval / minorGridInterval) === 0;
          let draw = true;

          if (!major && intervalWidth < GRID_MIN_INTERVAL_WIDTH) {
            draw = false;
          } else if (
            snapGridSizeOption !== SnapGridSizeOption.Auto &&
            snapGridSizeInterval > minorGridInterval
          ) {
            if (interval % (snapGridSizeInterval / minorGridInterval) !== 0)
              draw = false;
          }

          if (draw) {
            ctx.strokeStyle = major ? majorColor : minorColor;

            ctx.beginPath();
            ctx.moveTo(x, 0);
            ctx.lineTo(x, canvas.height);
            ctx.stroke();
          }

          interval++;
        }
      }
    }

    function drawRuler() {
      const textColor1 = window
        .getComputedStyle(document.body)
        .getPropertyValue("--border7");
      const textColor2 = window
        .getComputedStyle(document.body)
        .getPropertyValue("--border6");
      const intervalMarkColor = window
        .getComputedStyle(document.body)
        .getPropertyValue("--border4");

      const canvas = timelineRef.current;
      const ctx = canvas?.getContext("2d");

      if (canvas && ctx && windowRef.current) {
        ctx.clearRect(0, 0, canvas.width, canvas.height);

        if (showTimeRuler) {
          const secondWidth = TimelinePosition.fromSpan(
            TimelinePosition.durationToSpan(1)
          ).toMargin();
          let majorSecondInterval =
            2 ** Math.ceil(Math.log2(TIME_MIN_INTERVAL_WIDTH / secondWidth));
          let minorSecondInterval =
            2 **
            (Math.ceil(Math.log2(TIME_MIN_INTERVAL_WIDTH / secondWidth)) - 1);

          if (majorSecondInterval >= 1) {
            for (const interval of secondIntervals) {
              majorSecondInterval = interval.major;
              minorSecondInterval = interval.minor;

              if (majorSecondInterval * secondWidth >= TIME_MIN_INTERVAL_WIDTH)
                break;
            }
          }

          const intervalWidth = secondWidth * minorSecondInterval;
          let interval = Math.floor(
            windowRef.current.scrollLeft / intervalWidth
          );

          while (true) {
            const x = interval * intervalWidth - windowRef.current.scrollLeft;

            if (x > windowRef.current.clientWidth) break;

            const major =
              interval % (majorSecondInterval / minorSecondInterval) === 0;
            const seconds = interval * minorSecondInterval;
            const isSecond = seconds % 1 === 0;

            ctx.strokeStyle = intervalMarkColor;
            ctx.fillStyle = isSecond ? textColor1 : textColor2;

            ctx.beginPath();
            ctx.moveTo(x, major && isSecond ? 0 : 17);
            ctx.lineTo(x, canvas.height);
            ctx.stroke();

            if (major) {
              const text = formatDuration(measureSeconds(seconds));
              ctx.font = `${isSecond ? 12 : 10.5}px Abel, Roboto, sans-serif`;
              ctx.fillText(
                text,
                isSecond ? x + 3 : x - 1,
                isSecond ? 14.5 : 15
              );
            }

            interval++;
          }
        } else {
          const { horizontalScale, timeSignature } = timelineSettings;
          const beatWidth =
            BASE_BEAT_WIDTH * horizontalScale * (4 / timeSignature.noteValue);
          const measureWidth = beatWidth * timeSignature.beats;

          let majorBeatInterval, minorBeatInterval;

          if (measureWidth < POS_MIN_INTERVAL_WIDTH) {
            const measures =
              2 ** Math.ceil(Math.log2(POS_MIN_INTERVAL_WIDTH / measureWidth));
            majorBeatInterval = measures * timeSignature.beats;
            minorBeatInterval = (measures / 2) * timeSignature.beats;
          } else if (beatWidth < POS_MIN_SUBBEAT_INTERVAL_WIDTH) {
            majorBeatInterval = timeSignature.beats;
            minorBeatInterval =
              2 ** Math.ceil(Math.log2(POS_MIN_INTERVAL_WIDTH / beatWidth));

            if (Math.log2(timeSignature.beats) % 1 !== 0) {
              for (let i = 1; i < timeSignature.beats; i++) {
                if (timeSignature.beats % i === 0) {
                  minorBeatInterval = i;
                  if (beatWidth * minorBeatInterval >= POS_MIN_INTERVAL_WIDTH)
                    break;
                }
              }
            }
          } else {
            majorBeatInterval =
              2 **
              Math.ceil(Math.log2(POS_MIN_SUBBEAT_INTERVAL_WIDTH / beatWidth));
            minorBeatInterval =
              2 **
              (Math.ceil(
                Math.log2(POS_MIN_SUBBEAT_INTERVAL_WIDTH / beatWidth)
              ) -
                1);
          }

          const intervalWidth = beatWidth * minorBeatInterval;
          let interval = Math.floor(
            windowRef.current.scrollLeft / intervalWidth
          );

          while (true) {
            const x = interval * intervalWidth - windowRef.current.scrollLeft;

            if (x > windowRef.current.clientWidth) break;

            const major =
              interval % (majorBeatInterval / minorBeatInterval) === 0;
            const beats = interval * minorBeatInterval;
            const isMeasure = beats % timeSignature.beats === 0;
            const isBeat = beats % 1 == 0;

            ctx.strokeStyle = intervalMarkColor;
            ctx.fillStyle = isMeasure ? textColor1 : textColor2;

            if (major || intervalWidth > 3) {
              let y = 17;

              if (major) {
                if (isMeasure) y = 0;
                else if (isBeat) y = 6;
                else y = 8;
              }

              ctx.beginPath();
              ctx.moveTo(x, y);
              ctx.lineTo(x, canvas.height);
              ctx.stroke();
            }

            if (major) {
              const pos = TimelinePosition.fromSpan(
                TimelinePosition.fractionToSpan(beats * 1000)
              );
              const text = (
                majorBeatInterval < timeSignature.beats ? pos : pos.measure
              ).toString();

              ctx.font = `${
                isMeasure ? 12 : isBeat ? 11.5 : 10
              }px Abel, Roboto, sans-serif`;
              ctx.fillText(text, x + 3, isBeat ? 14.5 : 15);
            }

            interval++;
          }
        }
      }

      drawGrid();
    }

    if (windowRef.current)
      windowRef.current.addEventListener("scroll", drawRuler);

    drawRuler();

    return () => windowRef.current?.removeEventListener("scroll", drawRuler);
  }, [
    timelineSettings,
    snapGridSizeOption,
    snapGridSize,
    width,
    height,
    devicePixelRatio,
    darkMode,
    showTimeRuler,
  ]);

  return (
    <div
      className="position-absolute pe-none"
      style={{ top: 12, width: "fit-content" }}
    >
      <canvas
        className="position-relative d-block"
        height={20 * devicePixelRatio}
        ref={timelineRef}
        style={{
          borderBottom: "1px solid var(--border1)",
          zIndex: 18,
          width,
          height: 21,
        }}
        width={width * devicePixelRatio}
      />
      <canvas
        className="d-block position-relative"
        height={height * devicePixelRatio}
        ref={gridRef}
        style={{
          zIndex: 11,
          mixBlendMode: "var(--mix-blend-mode)" as any,
          width,
          height,
        }}
        width={width * devicePixelRatio}
      />
    </div>
  );
}<|MERGE_RESOLUTION|>--- conflicted
+++ resolved
@@ -1,13 +1,4 @@
 import { useContext, useLayoutEffect, useRef, useState } from "react";
-<<<<<<< HEAD
-import { PreferencesContext, WorkstationContext } from "@orpheus/contexts";
-import { TimelinePosition } from "@orpheus/types/core";
-import { SnapGridSizeOption } from "@orpheus/types/audio";
-import { formatDuration, measureSeconds } from "@orpheus/utils/general";
-import { GRID_MIN_INTERVAL_WIDTH } from "../../../constants/timeline";
-;
-
-=======
 import { PreferencesContext, WorkstationContext } from '@orpheus/contexts';
 import { TimelinePosition } from "../../../types/core";
 import { SnapGridSizeOption } from "../../../types/audio";
@@ -15,7 +6,6 @@
   formatDuration,
   measureSeconds,
 } from '@orpheus/utils/general';
->>>>>>> 50844f80
 const TIME_MIN_INTERVAL_WIDTH = 68;
 const POS_MIN_INTERVAL_WIDTH = 34;
 const POS_MIN_SUBBEAT_INTERVAL_WIDTH = 68;
