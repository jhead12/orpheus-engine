import React, {
  HTMLAttributes,
  useContext,
  useEffect,
  useMemo,
  useRef,
  useState,
} from "react";
import { Buffer } from "buffer";
import {
  IconButton,
  SpeedDial,
  SpeedDialAction,
  SpeedDialIcon,
  Tabs,
  Tab,
} from "@mui/material";
import { useResizeDetector } from "react-resize-detector";
import {
  SyncScroll,
  SyncScrollPane,
  Scrollbar,
  WindowAutoScroll,
} from "../../components";
import {
  TrackComponent,
  RegionComponent,
  TimelineRulerGrid,
  Lane,
  ZoomControls,
  AudioAnalysisPanel,
} from "./components";
import { Playhead as PlayheadIcon, TrackIcon } from "../../components/icons";
import { SortableList, SortableListItem } from "../../components/widgets";
import { AnalysisContext, useWorkstation } from "../../contexts";
import { AudioAnalysisResults } from "../../contexts/types";
import {
  Clip,
  ContextMenuType,
  Track,
  TrackType,
<<<<<<< HEAD
  AudioAnalysisType,
} from "../../services/types/types";
import { BASE_BEAT_WIDTH } from "../../constants/timeline";
=======
  AutomationMode,
} from "../../types/core";
import { TimelinePosition } from "../../types/core";
import { AudioAnalysisType } from "../../services/types/types";
>>>>>>> 50844f80
import {
  BASE_HEIGHT,
  isValidAudioTrackFileFormat,
  isValidTrackFileFormat,
  scrollToAndAlign,
  timelineEditorWindowScrollThresholds,
  waitForScrollWheelStop,
} from "../../services/utils/utils";
import {
  SortData,
  clamp,
  cmdOrCtrl,
  isMacOS,
  openContextMenu,
  debounce,
} from "./editor-utils";

// Define getBaseTrack locally since it's not exported from utils
const getBaseTrack = (type = "audio") => ({
  id: "track-" + Math.random().toString(36).substring(2, 11),
  name: `New ${type.charAt(0).toUpperCase() + type.substring(1)} Track`,
  automationLanes: [],
  clips: [],
  color: "#" + Math.floor(Math.random() * 16777215).toString(16),
  effects: [],
  expanded: true,
  pan: 0,
  solo: false,
  muted: false,
  type: type === "midi" ? TrackType.Midi : TrackType.Audio, // Use TrackType enum instead of raw numbers
  volume: 0,
  // Add missing properties required by Track type with correct structure
  fx: {
    preset: null,
    effects: [],
    selectedEffectIndex: 0,
  },
  mute: false,
  armed: false,
  // Add missing required Track interface properties
  automation: false,
  automationMode: AutomationMode.Off,
});

export interface EditorDragData {
  items: { kind: string; type: string }[];
  target: { track: Track | null; incompatible?: boolean } | null;
}

// New interface for Audio Analysis Provider
export interface AudioAnalysisProviderProps {
  children: React.ReactNode;
}

// Create a new audio analysis context provider
export function AudioAnalysisProvider({
  children,
}: AudioAnalysisProviderProps) {
  const [analysisType, setAnalysisType] = useState<AudioAnalysisType>(
    AudioAnalysisType.Spectral
  );
  const [selectedClip, setSelectedClip] = useState<Clip | null>(null);
  const [analysisResults, setAnalysisResults] =
    useState<AudioAnalysisResults | null>(null);

  const runAudioAnalysis = async (
    audioBuffer: AudioBuffer,
    type: AudioAnalysisType
  ): Promise<AudioAnalysisResults | null> => {
    let results: AudioAnalysisResults | null = null;

    try {
      switch (type) {
        case AudioAnalysisType.Spectral:
          // Perform spectral analysis
          results = await performSpectralAnalysis(audioBuffer);
          break;
        case AudioAnalysisType.Waveform:
          // Perform waveform analysis
          results = await performWaveformAnalysis(audioBuffer);
          break;
        case AudioAnalysisType.Features:
          // Extract audio features
          results = await extractAudioFeatures(audioBuffer);
          break;
      }
    } catch (error) {
      console.error("Error running audio analysis:", error);
    }

    setAnalysisResults(results);
    return results;
  };

  // Mock implementation of analysis functions
  const performSpectralAnalysis = async (
    audioBuffer: AudioBuffer
  ): Promise<AudioAnalysisResults> => {
    // Use the audioBuffer to generate spectral data
    // Using sample rate for realistic frequency calculations
    const _sampleRate = audioBuffer.sampleRate; // Used to mark variable as intentionally used

    // Generate mock spectral data as Float32Array[]
    const spectralData: Float32Array[] = [];
    for (let i = 0; i < 128; i++) {
      const frame = new Float32Array(1024);
      for (let j = 0; j < 1024; j++) {
        frame[j] = Math.random() * 0.5;
      }
      spectralData.push(frame);
    }

    return {
      spectral: spectralData,
    };
  };

  const performWaveformAnalysis = async (
    audioBuffer: AudioBuffer
  ): Promise<AudioAnalysisResults> => {
    // Implementation would analyze amplitude characteristics
    const sampleData = new Array(1024);
    const channelData = audioBuffer.getChannelData(0);
    const step = Math.floor(channelData.length / sampleData.length);

    for (let i = 0; i < sampleData.length; i++) {
      sampleData[i] = channelData[i * step];
    }

    // Must use Float32Array for the waveform data as required by the context
    const waveformData = new Float32Array(sampleData);

    return {
      waveform: waveformData,
    };
  };

  const extractAudioFeatures = async (
    audioBuffer: AudioBuffer
  ): Promise<AudioAnalysisResults> => {
    // Implementation would extract MFCCs, onset detection, etc.
    // Create a features object with useful properties
    const features: { [key: string]: number | number[] } = {
      mfcc: Array.from({ length: 13 }, () => Math.random() * 2 - 1),
      energy: Math.random() * 0.5,
      spectralCentroid: 440 + Math.random() * 1000,
      sampleRate: audioBuffer.sampleRate,
    };

    return {
      features: features,
    };
  };

  const value = {
    analysisType,
    setAnalysisType,
    selectedClip,
    setSelectedClip,
    analysisResults,
    runAudioAnalysis,
  };

  return (
    <AnalysisContext.Provider value={value}>
      {children}
    </AnalysisContext.Provider>
  );
}

export default function Editor() {
  const {
    addTrack,
    adjustNumMeasures,
    createAudioClip,
    insertClips,
    masterTrack,
    maxPos,
    numMeasures,
    playheadPos,
    scrollToItem,
    setAllowMenuAndShortcuts,
    setPlayheadPos,
    setScrollToItem,
    setSongRegion,
    setTracks,
    setVerticalScale,
    snapGridSize,
    songRegion,
    timelineSettings,
    tracks,
    updateTimelineSettings,
    verticalScale,
    isPlaying,
  } = useWorkstation();

  const analysis = useContext(AnalysisContext)!;

  const { height: editorHeight, ref: editorRightRef } = useResizeDetector();

  const [dragData, setDragData] = useState<EditorDragData>({
    items: [],
    target: null,
  });
  const [lockScrolling, setLockScrolling] = useState(false);
  const [resetDragState, setResetDragState] = useState(false);
  const [scrollToBottom, setScrollToBottom] = useState(false);
  const [trackReorderData, setTrackReorderData] = useState({
    sourceIndex: -1,
    edgeIndex: -1,
  });

  const playheadRef = useRef<HTMLDivElement>(null);
  const timelineEditorWindowRef = useRef<HTMLDivElement>(null);
  const tracksSectionRef = useRef<HTMLDivElement>(null);

  const cmdCtrlPressedBeforeWheel = useRef(false);
  const dragEnter = useRef(false);
  const macOSCtrlPressed = useRef(false);
  const wheelTimeout = useRef<ReturnType<typeof setTimeout> | null>(null);
  const zoomAnchorPos = useRef<TimelinePosition | null>(null);
  const zoomAnchorWindowAlignment = useRef(0);

  useEffect(() => {
    function handleBlur() {
      cmdCtrlPressedBeforeWheel.current = false;
      setLockScrolling(false);
      setResetDragState(true);
    }

    function handleKeyDown(e: KeyboardEvent) {
      if (cmdOrCtrl(e) && !cmdCtrlPressedBeforeWheel.current) {
        cmdCtrlPressedBeforeWheel.current = wheelTimeout.current === null;
        setLockScrolling(cmdCtrlPressedBeforeWheel.current);
      }

      if (e.ctrlKey) macOSCtrlPressed.current = isMacOS();
    }

    function handleKeyUp(e: KeyboardEvent) {
      if (!cmdOrCtrl(e)) {
        cmdCtrlPressedBeforeWheel.current = false;
        setLockScrolling(false);
      }
      if (!e.ctrlKey) macOSCtrlPressed.current = false;
    }

    window.addEventListener("blur", handleBlur);
    window.addEventListener("keydown", handleKeyDown);
    window.addEventListener("keyup", handleKeyUp);

    return () => {
      window.removeEventListener("blur", handleBlur);
      window.removeEventListener("keydown", handleKeyDown);
      window.removeEventListener("keyup", handleKeyUp);
      setAllowMenuAndShortcuts(true);
    };
  }, [setAllowMenuAndShortcuts]);

  useEffect(() => {
    function handleDragEnter(e: DragEvent) {
      e.preventDefault();

      if (!dragEnter.current && e.dataTransfer) {
        const items = Array.from(e.dataTransfer.items).map((item) => ({
          kind: item.kind,
          type: item.type,
        }));
        const { clientHeight, scrollHeight, scrollTop } =
          timelineEditorWindowRef.current!;

        setDragData({
          items: items.filter((item) => isValidTrackFileFormat(item.type)),
          target: null,
        });
        setScrollToBottom(scrollTop >= scrollHeight - clientHeight);
        setAllowMenuAndShortcuts(false);
      }

      dragEnter.current = true;
    }

    function handleDragLeave(e: DragEvent) {
      const rect = (e.currentTarget as HTMLElement).getBoundingClientRect();
      const outOfBounds =
        e.x <= rect.left ||
        e.x >= rect.right ||
        e.y <= rect.top ||
        e.y >= rect.bottom;
      setResetDragState(outOfBounds || !e.relatedTarget);
    }

    function handleDragOver(e: DragEvent) {
      e.preventDefault();
      if (e.dataTransfer)
        e.dataTransfer.dropEffect =
          !dragData.target || dragData.target.incompatible ? "none" : "copy";
    }

    document.body.addEventListener("dragenter", handleDragEnter, {
      capture: true,
    });
    document.body.addEventListener("dragleave", handleDragLeave);
    document.body.addEventListener("dragover", handleDragOver);

    return () => {
      document.body.removeEventListener("dragenter", handleDragEnter, {
        capture: true,
      });
      document.body.removeEventListener("dragleave", handleDragLeave);
      document.body.removeEventListener("dragover", handleDragOver);
    };
  }, [dragData.target, setAllowMenuAndShortcuts]);

  useEffect(() => {
    if (resetDragState) {
      dragEnter.current = false;

      setDragData({ items: [], target: null });
      adjustNumMeasures();
      setAllowMenuAndShortcuts(true);
      setResetDragState(false);
    }
  }, [resetDragState, adjustNumMeasures, setAllowMenuAndShortcuts]);

  useEffect(() => {
    if (zoomAnchorPos.current) {
      scrollToAndAlign(
        timelineEditorWindowRef.current!,
        { left: zoomAnchorPos.current.toMargin() },
        { left: zoomAnchorWindowAlignment.current }
      );

      zoomAnchorPos.current = null;
    }
  }, [timelineSettings.horizontalScale]);

  useEffect(() => {
    if (scrollToBottom) {
      timelineEditorWindowRef.current!.scrollTop =
        timelineEditorWindowRef.current!.clientHeight;
      setScrollToBottom(false);
    }
  }, [scrollToBottom]);

  useEffect(() => {
    if (scrollToItem?.type === "cursor") {
      const timelineEditorWindow = timelineEditorWindowRef.current!;

      waitForScrollWheelStop(timelineEditorWindow, () => {
        switch (scrollToItem.params?.alignment) {
          case "center":
            centerOnPlayhead();
            break;
          case "scrollIntoView":
            const playheadEl = playheadRef.current!;

            if (playheadEl.offsetLeft < timelineEditorWindow.scrollLeft)
              scrollToAndAlign(
                timelineEditorWindow,
                { left: playheadEl.offsetLeft },
                { left: 0.2 }
              );
            else if (
              playheadEl.offsetLeft >
              timelineEditorWindow.scrollLeft +
                timelineEditorWindow.clientWidth -
                12
            )
              scrollToAndAlign(
                timelineEditorWindow,
                { left: playheadEl.offsetLeft },
                { left: 0.8 }
              );

            break;
        }

        setScrollToItem(null);
      });
    }
  }, [scrollToItem, setScrollToItem]);

  function centerOnPlayhead() {
    scrollToAndAlign(
      timelineEditorWindowRef.current!,
      { left: playheadRef.current!.offsetLeft },
      { left: 0.5 }
    );
  }

  function changePlayheadPos(e: React.MouseEvent<HTMLDivElement>) {
    if (e.button === 0) {
      const x = e.clientX - e.currentTarget.getBoundingClientRect().x;
      const pos = TimelinePosition.fromMargin(x).snap(snapGridSize);
      setPlayheadPos(
        TimelinePosition.max(
          TimelinePosition.start,
          TimelinePosition.min(maxPos, pos)
        )
      );
    }
  }

  function dropzoneProps(
    track: Track | null
  ): Partial<HTMLAttributes<HTMLElement>> {
    const isDragTarget = track
      ? dragData.target?.track?.id === track.id
      : !dragData.target?.track;

    return {
      className:
        "dropzone" +
        (isDragTarget && dragData.target?.incompatible
          ? " invalid-track-type"
          : ""),
      onDragEnter: (e) => handleDropzoneDragEnter(e, track),
      onDragLeave: handleDropzoneDragLeave,
      onDragOver: (e) => e.preventDefault(),
      onDrop: handleDropzoneDrop,
    };
  }

  function getTrackClass(idx: number) {
    let className = "";

    const sorting =
      trackReorderData.sourceIndex > -1 && trackReorderData.edgeIndex > -1;
    const isSortTarget = sorting && trackReorderData.sourceIndex === idx;

    if (trackReorderData.edgeIndex === idx + 1) className += "sort-indicator";
    else if (trackReorderData.edgeIndex === 0 && idx === 0)
      className += "sort-indicator sort-indicator-top";

    if (isSortTarget || dragData.target?.track?.id === tracks[idx].id)
      className += " overlay-1";

    return className;
  }

  const handleDropzoneDragEnter = debounce(
    (e: React.DragEvent, track: Track | null) => {
      e.preventDefault();

      if (dragData.items.length > 0 && dragEnter.current) {
        if (!dragData.target || dragData.target.track?.id !== track?.id) {
          let incompatible = false;

          if (track) {
            switch (track.type) {
              case TrackType.Audio:
                incompatible = !dragData.items.filter((file) =>
                  isValidAudioTrackFileFormat(file.type)
                ).length;
                break;
              case TrackType.Midi:
                incompatible = !dragData.items.filter(
                  (file) => file.type === "audio/midi"
                ).length;
                break;
              default:
                incompatible = true;
            }
          }

          setDragData({ ...dragData, target: { track, incompatible } });
        }
      }
    },
    25
  );

  function handleDropzoneDragLeave(e: React.DragEvent<HTMLElement>) {
    const rect = e.currentTarget.getBoundingClientRect();
    const outOfBounds =
      e.clientX < rect.left + 1 ||
      e.clientX > rect.right - 1 ||
      e.clientY < rect.top + 1 ||
      e.clientY > rect.bottom - 1;

    if (outOfBounds) {
      if (
        !e.relatedTarget ||
        !(e.relatedTarget as HTMLElement).closest(".dropzone")
      ) {
        handleDropzoneDragEnter.cancel();
        setDragData({ ...dragData, target: null });
      }
    }
  }

  async function handleDropzoneDrop(e: React.DragEvent) {
    e.preventDefault();

    if (dragData.target) {
      const files = e.dataTransfer.files;
      const clips: Clip[] = [];

      const timelineEditorWindow = timelineEditorWindowRef.current!;
      const rect = timelineEditorWindow.getBoundingClientRect();
      const margin =
        timelineEditorWindow.scrollLeft + Math.max(e.clientX - rect.left, 0);
      let pos = TimelinePosition.fromMargin(margin).snap(snapGridSize);

      for (let i = 0; i < files.length; i++) {
        if (isValidAudioTrackFileFormat(files[i].type)) {
          if (
            !dragData.target.track ||
            dragData.target.track.type === TrackType.Audio
          ) {
            const buffer = Buffer.from(await files[i].arrayBuffer());
            const file = new File([buffer], files[i].name, {
              type: files[i].type,
            });
            const clip = await createAudioClip(
              file,
              dragData.target.track?.id || "", // Track ID
              pos // Position
            );

            if (clip) {
              clips.push(clip);
              if (dragData.target.track)
                pos = clip.end.copy().snap(snapGridSize, "ceil");
            }
          }
        } else if (files[i].type === "audio/midi") {
          if (
            !dragData.target.track ||
            dragData.target.track.type === TrackType.Midi
          ) {
            /* TODO */
          }
        }
      }

      if (dragData.target.track) {
        insertClips(clips, dragData.target.track.id, pos);
      } else if (clips.length > 0) {
        const newTracks = clips.map((clip) => ({
          ...getBaseTrack(),
          name: clip.name || `New ${clip.type || "Audio"} Track`, // Ensure name is never undefined
          clips: [clip],
        }));

        setTracks([...tracks, ...newTracks]);

        if (
          timelineEditorWindow.scrollTop >=
          timelineEditorWindow.scrollHeight - timelineEditorWindow.clientHeight
        )
          setScrollToItem({
            type: "track",
            params: { trackId: newTracks[newTracks.length - 1].id },
          });
      }
    }

    setAllowMenuAndShortcuts(true);
    dragEnter.current = false;
    setDragData({ items: [], target: null });
  }

  function handleSongRegionContextMenu() {
    openContextMenu(
      ContextMenuType.Region,
      {},
      (params: { action: number }) => {
        switch (params.action) {
          case 1:
            setSongRegion(null);
            break;
        }
      }
    );
  }

  // Function to handle selecting an audio clip for analysis
  function handleSelectForAnalysis(clip: Clip) {
    if (clip.audio && clip.audio.audioBuffer) {
      analysis.setSelectedClip(clip);
      analysis.runAudioAnalysis(clip.audio.audioBuffer, analysis.analysisType);
      setShowAnalysisPanel(true);
    }
  }

  // Function to handle clip context menu
  function handleClipContextMenu(_e: React.MouseEvent, clip: Clip) {
    openContextMenu(ContextMenuType.Clip, {}, (params: { action: string }) => {
      switch (params.action) {
        case "analyze":
          handleSelectForAnalysis(clip);
          break;
        // ... other context menu actions ...
      }
    });
  }

  function handleSortEnd(_: MouseEvent, data: SortData) {
    if (
      data.destIndex !== undefined &&
      data.destIndex > -1 &&
      data.sourceIndex !== data.destIndex
    ) {
      const newTracks = tracks.slice();
      const [removed] = newTracks.splice(data.sourceIndex, 1);

      newTracks.splice(data.destIndex, 0, removed);

      setTracks(newTracks);
      setScrollToItem({
        type: "track",
        params: { trackId: newTracks[data.destIndex].id },
      });
    }

    setTrackReorderData({ sourceIndex: -1, edgeIndex: -1 });
    setAllowMenuAndShortcuts(true);
  }

  function handleSortStart(_: React.MouseEvent, data: SortData) {
    setTrackReorderData({
      sourceIndex: data.sourceIndex,
      edgeIndex: data.edgeIndex,
    });
    setAllowMenuAndShortcuts(false);
  }

  function handleWheel(e: React.WheelEvent) {
    if (wheelTimeout.current) clearTimeout(wheelTimeout.current);

    zoomByWheel(e);

    wheelTimeout.current = setTimeout(() => {
      wheelTimeout.current = null;
      if (!cmdCtrlPressedBeforeWheel.current) setLockScrolling(false);
    }, 250);
  }

  function handleZoom(vertical: boolean) {
    if (!vertical) {
      const timelineEditorWindow = timelineEditorWindowRef.current!;
      const playheadRect = playheadRef.current!.getBoundingClientRect();
      const windowRect = timelineEditorWindow.getBoundingClientRect();
      const playheadInWindow =
        playheadRect.right >= windowRect.left &&
        playheadRect.left <= windowRect.right;

      if (playheadInWindow) {
        zoomAnchorPos.current = playheadPos;
        zoomAnchorWindowAlignment.current = 0.5;
      } else {
        zoomAnchorPos.current = TimelinePosition.fromMargin(
          timelineEditorWindow.scrollLeft
        );
        zoomAnchorWindowAlignment.current = 0;
      }
    }
  }

  const zoomByWheel = debounce((e: React.WheelEvent) => {
    const pinch =
      e.ctrlKey &&
      !macOSCtrlPressed.current &&
      !cmdCtrlPressedBeforeWheel.current;

    if (pinch) setLockScrolling(true);

    if (dragData.items.length === 0) {
      if (cmdCtrlPressedBeforeWheel.current || pinch) {
        if (e.shiftKey || pinch || Math.abs(e.deltaX) >= Math.abs(e.deltaY)) {
          let delta =
            Math.abs(e.deltaY) > Math.abs(e.deltaX) ? e.deltaY : e.deltaX;

          if (Math.abs(delta) > 2) {
            const timelineEditorWindow = timelineEditorWindowRef.current!;
            const rect = timelineEditorWindow.getBoundingClientRect();
            const margin =
              e.clientX - rect.left + timelineEditorWindow.scrollLeft;

            zoomAnchorPos.current = TimelinePosition.fromMargin(margin);
            zoomAnchorWindowAlignment.current =
              (e.clientX - rect.left) / timelineEditorWindow.clientWidth;

            updateTimelineSettings((prev) => {
              const sign = Math.sign(delta) * (e.shiftKey || pinch ? -1 : 1);
              const horizontalScale =
                prev.horizontalScale + prev.horizontalScale * 0.15 * sign;
              return {
                ...prev,
                horizontalScale: clamp(horizontalScale, 0.01, 50),
              };
            });
          }
        } else {
          if (Math.abs(e.deltaY) > 5)
            setVerticalScale((prev: number) =>
              clamp(prev + (e.deltaY < 0 ? 0.25 : -0.25), 0.75, 5)
            );
        }
      }
    }
  }, 15);

  const dropzonePlaceholderTracks = useMemo(() => {
    return dragData.items.map((item) => {
      const track = { ...getBaseTrack("placeholder"), name: "" };

      if (item.type === "audio/midi") track.type = TrackType.Midi;

      return track;
    });
  }, [dragData.items]);

  const { horizontalScale, timeSignature } = timelineSettings;
  const beatWidth =
    BASE_BEAT_WIDTH * horizontalScale * (4 / timeSignature.noteValue);
  const measureWidth = beatWidth * timeSignature.beats;
  const editorWidth = measureWidth * numMeasures;
  const maxEditorWidth = maxPos.toMargin();

  const placeholderDragTargetHeight =
    BASE_HEIGHT * verticalScale * dragData.items.length;

  const style = {
    container: {
      position: "relative",
      overflow: "hidden",
      backgroundColor: "var(--bg1)",
    },
    editorLeftTop: {
      position: "sticky",
      top: 0,
      height: 33,
      backgroundColor: "var(--bg2)",
      borderBottom: "1px solid var(--border1)",
      zIndex: 17,
    },
    speedDial: {
      boxShadow: "none",
      backgroundColor: "var(--color1)",
      width: 24,
      height: 24,
      minHeight: 0,
    },
    placeholderTrack: {
      display:
        !!dragData.target && dragData.target.track === null ? "flex" : "none",
      pointerEvents: "none",
    },
    editorRight: {
      position: "relative",
      flex: 1,
      overflow: "hidden",
      zIndex: 0,
    },
    timelineEditorWindow: {
      position: "relative",
      width: "100%",
      flex: 1,
      overflow: lockScrolling ? "hidden" : "scroll",
    },
    timelineEditorWindowInner: {
      width: editorWidth + 11,
      minWidth: "100%",
      minHeight: "100%",
    },
    timelineRegionContainer: {
      position: "sticky",
      top: 0,
      backgroundColor: "var(--bg2)",
      height: 12,
      borderBottom: "1px solid var(--border1)",
      zIndex: 19,
    },
    timelineRulerContainer: {
      position: "sticky",
      top: 12,
      zIndex: 17,
      height: 21,
      backgroundColor: "var(--bg2)",
    },
    placeholderLaneContainer: {
      maxWidth: maxEditorWidth,
      flex: 1,
      minHeight: placeholderDragTargetHeight,
    },
    playhead: {
      width: 2,
      top: 12,
      bottom: 0,
      left: playheadPos.toMargin() - 1,
      zIndex: 18,
      backgroundColor: "var(--color1)",
    },
    songRegionOverlay: {
      height: editorHeight ? editorHeight - 15 : undefined,
      backgroundColor: "var(--color1)",
      opacity: 0.15,
    },
    laneDropzoneStyle: {
      backgroundColor: "var(--bg3)",
      borderBottom: "1px solid var(--border1)",
      zIndex: 0,
    },
    timelineEditorWindowControlV: {
      display: "flex",
      flexDirection: "column",
      width: 12,
      backgroundColor: "var(--bg1)",
      borderLeft: "1px solid var,--border1",
      zIndex: 20,
      inset: "33px 0 11px auto",
    },
    timelineEditorWindowControlH: {
      height: 12,
      backgroundColor: "var(--bg1)",
      borderTop: "1px solid var(--border1)",
    },
  } as const;

  useEffect(() => {
    if (isPlaying) {
      centerOnPlayhead();
    }
  }, [playheadPos, isPlaying]);

  // New state for analysis panel
  const [showAnalysisPanel, setShowAnalysisPanel] = useState(false);
  const [analysisTabValue, setAnalysisTabValue] = useState(0);

  // Function to handle analysis tab change
  const handleAnalysisTabChange = (
    _event: React.SyntheticEvent,
    newValue: number
  ) => {
    setAnalysisTabValue(newValue);

    if (analysis.selectedClip?.audio?.audioBuffer) {
      let analysisType: AudioAnalysisType;

      switch (newValue) {
        case 0:
          analysisType = AudioAnalysisType.Spectral;
          break;
        case 1:
          analysisType = AudioAnalysisType.Waveform;
          break;
        case 2:
          analysisType = AudioAnalysisType.Features;
          break;
        default:
          analysisType = AudioAnalysisType.Spectral;
      }

      analysis.setAnalysisType(analysisType);
      analysis.runAudioAnalysis(
        analysis.selectedClip.audio.audioBuffer,
        analysisType
      );
    }
  };

  return (
    <SyncScroll>
      <div className="d-flex h-100 flex-column" style={style.container}>
        <div className="d-flex flex-grow-1">
          <div
            style={{
              width: 224,
              height: "100%",
              borderRight: "1px solid var(--border1)",
            }}
          >
            <SyncScrollPane
              id="track-section"
              className="d-flex flex-column hide-scrollbar overflow-auto col-12"
              ref={tracksSectionRef}
              style={{
                height: "calc(100% - 11px)",
                borderBottom: "1px solid var(--border1)",
              }}
            >
              <div
                className="col-12 d-flex align-items-center px-1"
                style={style.editorLeftTop}
              >
                <SpeedDial
                  ariaLabel="Add track button"
                  direction="right"
                  icon={
                    <SpeedDialIcon
                      style={{
                        color: "var(--bg6)",
                        transform: "translate(0, -1.5px)",
                      }}
                    />
                  }
                  slotProps={{ transition: { style: style.speedDial } }}
                  sx={{
                    flex: 1,
                    "&:hover .MuiSpeedDial-actions": {
                      border: "1px solid var(--color1)",
                      borderRadius: "16px",
                    },
                    "&:has(button:focus) .MuiSpeedDial-actions": {
                      border: "1px solid var(--color1)",
                      borderRadius: "16px",
                    },
                    "& .MuiSpeedDial-actions": {
                      padding: "0 4px 0 19px ",
                      marginLeft: "-20px",
                    },
                    "& .MuiTouchRipple-root": { display: "none" },
                  }}
                >
                  {[TrackType.Audio, TrackType.Midi, TrackType.Sequencer].map(
                    (type) => (
                      <SpeedDialAction
                        className="hover-2 p-0 bg-transparent no-shadow"
                        key={type}
                        icon={
                          <span
                            style={{ display: "inline-flex" }}
                            title={`Create ${type} Track`}
                          >
                            <TrackIcon color="var(--color1)" type={type} />
                          </span>
                        }
                        onClick={() => addTrack(type)}
                        sx={{
                          width: 22,
                          height: 22,
                          minHeight: 0,
                          margin: "0 4px",
                        }}
                      />
                    )
                  )}
                </SpeedDial>
                <IconButton
                  className="btn-1 hover-1 p-0"
                  onClick={centerOnPlayhead}
                  title="Center on Playhead"
                >
                  <PlayheadIcon size={14} style={{ color: "var(--border6)" }} />
                </IconButton>
              </div>
              <div>
                {masterTrack && (
                  <div {...dropzoneProps(masterTrack)}>
                    <TrackComponent colorless track={masterTrack} />
                  </div>
                )}
                <SortableList
                  autoScroll={{
                    thresholds: timelineEditorWindowScrollThresholds,
                  }}
                  cancel=".stop-reorder"
                  onSortUpdate={(data: { edgeIndex: number }) =>
                    setTrackReorderData({
                      ...trackReorderData,
                      edgeIndex: data.edgeIndex,
                    })
                  }
                  onStart={handleSortStart}
                  onEnd={handleSortEnd}
                >
                  {tracks.map((track: Track, idx: number) => (
                    <SortableListItem
                      className={"position-relative " + getTrackClass(idx)}
                      index={idx}
                      key={track.id}
                    >
                      <div {...dropzoneProps(track)}>
                        <TrackComponent order={idx + 1} track={track} />
                      </div>
                    </SortableListItem>
                  ))}
                </SortableList>
              </div>
              {dragData.items.length > 0 && (
                <div
                  {...dropzoneProps(null)}
                  style={{ flex: 1, minHeight: placeholderDragTargetHeight }}
                >
                  {dropzonePlaceholderTracks.map((track, idx) => (
                    <TrackComponent
                      colorless
                      key={idx}
                      order={tracks.length + idx + 1}
                      style={style.placeholderTrack}
                      track={track}
                    />
                  ))}
                </div>
              )}
            </SyncScrollPane>
            <div
              style={{
                height: 12,
                width: "100%",
                backgroundColor: "var(--bg1)",
              }}
            />
          </div>
          <div
            className="d-flex flex-column h-100"
            ref={editorRightRef}
            style={style.editorRight}
          >
            <TimelineRulerGrid />
            <SyncScrollPane
              id="timeline-editor-window"
              onWheel={handleWheel}
              ref={timelineEditorWindowRef}
              style={style.timelineEditorWindow}
            >
              <div
                className="d-flex flex-column position-relative"
                style={style.timelineEditorWindowInner}
              >
                <div className="col-12" style={style.timelineRegionContainer}>
                  <div
                    style={{
                      width: "100%",
                      height: "100%",
                      position: "relative",
                      maxWidth: maxEditorWidth,
                    }}
                  >
                    <RegionComponent
                      onContextMenu={handleSongRegionContextMenu}
                      onSetRegion={(region) => setSongRegion(region)}
                      region={songRegion}
                      style={{
                        zIndex: 13,
                        background: "var(--color1)",
                        borderBlock: "3px solid var(--bg1)",
                      }}
                    >
                      <div
                        className="position-absolute col-12 pe-none"
                        style={style.songRegionOverlay}
                      />
                    </RegionComponent>
                  </div>
                </div>
                <div
                  onMouseDown={changePlayheadPos}
                  style={style.timelineRulerContainer}
                />
                <div style={{ maxWidth: maxEditorWidth, position: "relative" }}>
                  {masterTrack && (
                    <div {...dropzoneProps(masterTrack)}>
                      <Lane
                        dragDataTarget={dragData.target}
                        track={masterTrack}
                        onClipContextMenu={handleClipContextMenu}
                      />
                    </div>
                  )}
                  <div className="d-flex flex-column position-relative">
                    {tracks.map((track: Track, idx: number) => (
                      <div {...dropzoneProps(track)} key={track.id}>
                        <Lane
                          className={getTrackClass(idx)}
                          dragDataTarget={dragData.target}
                          track={track}
                          onClipContextMenu={handleClipContextMenu}
                        />
                      </div>
                    ))}
                  </div>
                </div>
                {dragData.items.length > 0 && (
                  <div
                    {...dropzoneProps(null)}
                    style={style.placeholderLaneContainer}
                  >
                    {dropzonePlaceholderTracks.map((track, idx) => (
                      <Lane
                        dragDataTarget={dragData.target}
                        key={idx}
                        track={track}
                        style={{
                          display:
                            dragData.target && !dragData.target.track
                              ? "flex"
                              : "none",
                        }}
                      />
                    ))}
                  </div>
                )}
                <div
                  className="position-absolute pe-none"
                  ref={playheadRef}
                  style={style.playhead}
                />
              </div>
              {dragData.items.length > 0 && (
                <WindowAutoScroll
                  active
                  eventType="drag"
                  thresholds={timelineEditorWindowScrollThresholds}
                  withinBounds
                />
              )}
            </SyncScrollPane>
            <div
              className="position-absolute"
              style={style.timelineEditorWindowControlV}
            >
              <Scrollbar
                axis="y"
                style={{ width: "100%", flex: 1, padding: "3px 0" }}
                targetEl={timelineEditorWindowRef.current}
                thumbStyle={{
                  backgroundColor: "var(--border1)",
                  borderInline: "3px solid var(--bg1)",
                }}
              />
              <ZoomControls vertical />
            </div>
            <div
              className="d-flex col-12"
              style={style.timelineEditorWindowControlH}
            >
              <Scrollbar
                axis="x"
                style={{ height: "100%", flex: 1, padding: "0 3px" }}
                targetEl={timelineEditorWindowRef.current}
                thumbStyle={{
                  backgroundColor: "var(--border1)",
                  borderBlock: "3px solid var(--bg1)",
                }}
              />
              <ZoomControls onZoom={handleZoom} />
              <div style={{ width: 11, height: "100%" }} />
            </div>
          </div>
        </div>

        {showAnalysisPanel && (
          <div
            style={{ height: "300px", borderTop: "1px solid var(--border1)" }}
          >
            <div
              className="d-flex justify-content-between align-items-center p-1"
              style={{
                backgroundColor: "var(--bg2)",
                borderBottom: "1px solid var(--border1)",
              }}
            >
              <Tabs value={analysisTabValue} onChange={handleAnalysisTabChange}>
                <Tab label="Spectral Analysis" />
                <Tab label="Waveform Analysis" />
                <Tab label="Feature Extraction" />
              </Tabs>
              <IconButton
                onClick={() => setShowAnalysisPanel(false)}
                size="small"
              >
                &times;
              </IconButton>
            </div>

            <div className="p-2">
              <AudioAnalysisPanel
                type={analysis.analysisType}
                clip={analysis.selectedClip}
              />
            </div>
          </div>
        )}
      </div>
    </SyncScroll>
  );
}<|MERGE_RESOLUTION|>--- conflicted
+++ resolved
@@ -39,16 +39,10 @@
   ContextMenuType,
   Track,
   TrackType,
-<<<<<<< HEAD
-  AudioAnalysisType,
-} from "../../services/types/types";
-import { BASE_BEAT_WIDTH } from "../../constants/timeline";
-=======
   AutomationMode,
 } from "../../types/core";
 import { TimelinePosition } from "../../types/core";
 import { AudioAnalysisType } from "../../services/types/types";
->>>>>>> 50844f80
 import {
   BASE_HEIGHT,
   isValidAudioTrackFileFormat,
