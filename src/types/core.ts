// Core type definitions for the audio workstation

// TimeSignature: Represents musical time signature (e.g., 4/4, 3/4, 6/8)
export interface TimeSignature {
  beats: number; // Number of beats per measure (numerator)
  noteValue: number; // Note value that gets the beat (denominator)
}

// TimelineSettings: Configuration for the timeline view and behavior
export interface TimelineSettings {
  tempo: number; // BPM (beats per minute)
  timeSignature: { beats: number; noteValue: number }; // Time signature for the project
  snap: boolean; // Whether grid snapping is enabled
  snapUnit: "beat" | "bar" | "sixteenth"; // Grid resolution for snapping
  horizontalScale: number; // Zoom level for timeline display
  beatWidth?: number; // Optional: width of a beat in pixels
}

<<<<<<< HEAD
export interface Region {
  start: TimelinePosition;
  end: TimelinePosition;
}

// Track Types
=======
// TrackType: Enumeration of supported track types
>>>>>>> a0f378ca
export enum TrackType {
  Audio = "audio", // Audio tracks for recorded/imported audio
  Midi = "midi", // MIDI tracks for note data
  Sequencer = "sequencer", // Sequencer tracks for step sequencing
}

export enum AutomationMode {
  Read = "read",
  Write = "write",
  Touch = "touch",
  Latch = "latch",
  Trim = "trim",
  Off = "off",
}

export enum AutomationLaneEnvelope {
  Volume = "volume",
  Pan = "pan",
  Send = "send",
  Filter = "filter",
  Tempo = "tempo",
  Effect = "effect",
}

export interface Track {
  id: string;
  name: string;
  type: TrackType;
  color: string;
  mute: boolean;
  solo: boolean;
  armed: boolean;
  volume: number;
  pan: number;
  automation: boolean;
  automationMode: AutomationMode;
  automationLanes: AutomationLane[];
  clips: Clip[];
  effects?: Effect[];
  fx: {
    preset: FXChainPreset | null;
    selectedEffectIndex: number;
    effects: Effect[];
  };
  inputs?: {
    id: string;
    name: string;
    active: boolean;
  }[];
  outputs?: {
    id: string;
    name: string;
    active: boolean;
  }[];
}

// Timeline Types
export class TimelinePosition {
  static defaultSettings: TimelineSettings = {
    tempo: 120,
    timeSignature: { beats: 4, noteValue: 4 },
    snap: true,
    snapUnit: "beat",
    horizontalScale: 1,
  };

  constructor(
    public bar: number = 0,
    public beat: number = 0,
    public tick: number = 0
  ) {}

  // Legacy property for compatibility
  get sixteenth(): number {
    return Math.floor(this.tick / 120); // 120 ticks per sixteenth
  }

  set sixteenth(value: number) {
    this.tick = value * 120; // 120 ticks per sixteenth
  }

  // Legacy property for compatibility
  get fraction(): number {
    return this.sixteenth;
  }

  // Legacy property for compatibility (measures = bar)
  get measure(): number {
    return this.bar;
  }

  /**
   * Add an offset to this position and return a new position
   */
  add(bars: number, beats: number, ticks: number): TimelinePosition {
    let resultTick = this.tick + ticks;
    let resultBeat = this.beat + beats;
    let resultBar = this.bar + bars;

    // Handle tick overflow
    if (resultTick >= 480) {
      // Assuming 480 ticks per beat
      resultBeat += Math.floor(resultTick / 480);
      resultTick %= 480;
    }

    // Handle beat overflow
    if (resultBeat >= 4) {
      // Assuming 4 beats per bar
      resultBar += Math.floor(resultBeat / 4);
      resultBeat %= 4;
    }

    return new TimelinePosition(resultBar, resultBeat, resultTick);
  }

  /**
   * Create a copy of this position
   */
  copy(): TimelinePosition {
    return new TimelinePosition(this.bar, this.beat, this.tick);
  }

  /**
   * Compare this position to another
   */
  compareTo(other: TimelinePosition): number {
    if (this.bar !== other.bar) return this.bar - other.bar;
    if (this.beat !== other.beat) return this.beat - other.beat;
    return this.tick - other.tick;
  }

  /**
   * Check if two positions are equal
   */
  equals(other: TimelinePosition): boolean {
    return (
      this.bar === other.bar &&
      this.beat === other.beat &&
      this.tick === other.tick
    );
  }

  /**
   * Convert position to total number of ticks
   */
  toTicks(): number {
    return this.bar * 4 * 480 + this.beat * 480 + this.tick;
  }

  /**
   * Convert to margin for timeline display
   */
  toMargin(): number {
    return this.toTicks();
  }

  /**
   * Convert position to seconds based on tempo
   */
  toSeconds(tempo: number = TimelinePosition.defaultSettings.tempo): number {
    const ticksPerSecond = (tempo * 480) / 60;
    return this.toTicks() / ticksPerSecond;
  }

  /**
   * Snap position to grid
   */
  snap(
    gridSize: number,
    direction: "floor" | "ceil" | "round" = "round"
  ): TimelinePosition {
    if (gridSize <= 0) return this.copy();

    const totalTicks = this.toTicks();
    const gridTicks = gridSize * 480;

    let snappedTicks: number;
    switch (direction) {
      case "floor":
        snappedTicks = Math.floor(totalTicks / gridTicks) * gridTicks;
        break;
      case "ceil":
        snappedTicks = Math.ceil(totalTicks / gridTicks) * gridTicks;
        break;
      case "round":
      default:
        snappedTicks = Math.round(totalTicks / gridTicks) * gridTicks;
    }

    return TimelinePosition.fromTicks(snappedTicks);
  }

  /**
   * Translate position by delta
   */
  translate(
    delta: { measures: number; beats: number; fraction: number; sign: number },
    applySnap?: boolean
  ): TimelinePosition {
    // Convert current position to total ticks
    let totalTicks = this.toTicks();

    // Calculate delta in ticks
    const deltaTicks =
      (delta.measures * 4 * 480 + delta.beats * 480 + delta.fraction * 120) *
      delta.sign;

    // Apply translation
    totalTicks += deltaTicks;

    // Ensure non-negative
    totalTicks = Math.max(0, totalTicks);

    // Create new position
    let newPosition = TimelinePosition.fromTicks(totalTicks);

    // Apply snapping if requested
    if (applySnap) {
      newPosition = newPosition.snap(1);
    }

    return newPosition;
  }

  /**
   * Calculate absolute difference between margins of two positions
   */
  diffInMargin(other: TimelinePosition): number {
    return Math.abs(this.toMargin() - other.toMargin());
  }

  // Static methods
  static fromTicks(ticks: number): TimelinePosition {
    const bars = Math.floor(ticks / (4 * 480));
    let remainingTicks = ticks % (4 * 480);

    const beats = Math.floor(remainingTicks / 480);
    remainingTicks = remainingTicks % 480;

    return new TimelinePosition(bars, beats, remainingTicks);
  }

  static fromSixteenths(sixteenths: number): TimelinePosition {
    const bars = Math.floor(sixteenths / 16);
    let remainingSixteenths = sixteenths % 16;

    const beats = Math.floor(remainingSixteenths / 4);
    remainingSixteenths = remainingSixteenths % 4;

    const ticks = remainingSixteenths * 120;

    return new TimelinePosition(bars, beats, ticks);
  }

  static fromSpan(span: number): TimelinePosition {
    return TimelinePosition.fromTicks(span * 480);
  }

  static fromSeconds(
    seconds: number,
    tempo: number = TimelinePosition.defaultSettings.tempo
  ): TimelinePosition {
    const ticksPerSecond = (tempo * 480) / 60;
    const totalTicks = Math.round(seconds * ticksPerSecond);
    return TimelinePosition.fromTicks(totalTicks);
  }

  static fromMargin(margin: number): TimelinePosition {
    return TimelinePosition.fromTicks(margin);
  }

  static add(a: TimelinePosition, b: TimelinePosition): TimelinePosition {
    return a.add(b.bar, b.beat, b.tick);
  }

  static subtract(a: TimelinePosition, b: TimelinePosition): TimelinePosition {
    const totalTicks = Math.max(0, a.toTicks() - b.toTicks());
    return TimelinePosition.fromTicks(totalTicks);
  }

  static compare(a: TimelinePosition, b: TimelinePosition): number {
    return a.compareTo(b);
  }

  static get start(): TimelinePosition {
    return new TimelinePosition(0, 0, 0);
  }

  static max(a: TimelinePosition, b: TimelinePosition): TimelinePosition {
    return a.compareTo(b) >= 0 ? a : b;
  }

  static min(a: TimelinePosition, b: TimelinePosition): TimelinePosition {
    return a.compareTo(b) <= 0 ? a : b;
  }

  static measureMargin(value: number): {
    measures: number;
    beats: number;
    fraction: number;
  } {
    const bars = Math.floor(value / (4 * 480));
    let remainingTicks = value % (4 * 480);

    const beats = Math.floor(remainingTicks / 480);
    remainingTicks = remainingTicks % 480;

    const fraction = Math.floor(remainingTicks / 120);

    return { measures: bars, beats, fraction };
  }

  static toSeconds(
    position: TimelinePosition,
    tempo: number = TimelinePosition.defaultSettings.tempo
  ): number {
    return position.toSeconds(tempo);
  }

  static addSeconds(
    position: TimelinePosition,
    seconds: number,
    tempo: number = TimelinePosition.defaultSettings.tempo
  ): TimelinePosition {
    const additionalTicks = Math.round((seconds * (tempo * 480)) / 60);
    return TimelinePosition.fromTicks(position.toTicks() + additionalTicks);
  }

  // Add missing static methods
  static parseFromString(str: string): TimelinePosition {
    // Parse format "bar:beat:tick" or similar
    const parts = str.split(':').map(Number);
    if (parts.length >= 3) {
      return new TimelinePosition(parts[0] || 0, parts[1] || 0, parts[2] || 0);
    }
    return new TimelinePosition(0, 0, 0);
  }

  toDisplayString(): string {
    return `${this.bar}:${this.beat}:${Math.floor(this.tick / 120)}`;
  }

  static toDisplayString(position: TimelinePosition): string {
    return position.toDisplayString();
  }

  static durationToSpan(duration: number): number {
    // Convert duration (in beats) to span (in ticks)
    return duration * 480;
  }

  static fractionToSpan(fraction: number): number {
    // Convert fraction (in milliseconds) to span (in ticks)
    return fraction * 480 / 1000;
  }
}

export interface AutomationLane {
  id: string;
  envelope: AutomationLaneEnvelope;
  enabled: boolean;
  expanded: boolean;
  label: string;
  minValue: number;
  maxValue: number;
  nodes: AutomationNode[];
  show: boolean;
}

export interface AutomationNode {
  id: string;
  pos: TimelinePosition;
  value: number;
}

export interface Clip {
  id: string;
  name: string;
  type: TrackType;
  start: TimelinePosition;
  end: TimelinePosition;
  loopEnd: TimelinePosition;
  startLimit?: TimelinePosition;
  endLimit?: TimelinePosition;
  muted: boolean;
  audio?: {
    audioBuffer: AudioBuffer;
    buffer: AudioBuffer;
    waveform: number[];
    start: TimelinePosition;
    end: TimelinePosition;
  };
}

// Effects Types
export interface BaseEffect {
  id: string;
  name: string;
  enabled: boolean;
  type: "native" | "juce" | "python";
}

export interface Effect extends BaseEffect {
  parameters: Record<string, unknown>;
}

export interface FXChainPreset {
  id: string;
  name: string;
  effects: Effect[];
}

// Context Menu Types
export enum ContextMenuType {
  AddAutomationLane = "add-automation-lane",
  Automation = "automation",
  Clip = "clip",
  FXChainPreset = "fx-chain-preset",
  Lane = "lane",
  Node = "node",
  Region = "region",
  Text = "text",
  Timeline = "timeline",
  Track = "track",
}<|MERGE_RESOLUTION|>--- conflicted
+++ resolved
@@ -16,16 +16,12 @@
   beatWidth?: number; // Optional: width of a beat in pixels
 }
 
-<<<<<<< HEAD
 export interface Region {
   start: TimelinePosition;
   end: TimelinePosition;
 }
 
 // Track Types
-=======
-// TrackType: Enumeration of supported track types
->>>>>>> a0f378ca
 export enum TrackType {
   Audio = "audio", // Audio tracks for recorded/imported audio
   Midi = "midi", // MIDI tracks for note data
