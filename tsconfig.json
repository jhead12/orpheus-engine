{
  "compilerOptions": {
    "target": "ES2020",
    "useDefineForClassFields": true,
    "lib": ["ES2020", "DOM", "DOM.Iterable"],
    "module": "ESNext",
    "skipLibCheck": true,
    "moduleResolution": "bundler",
    "allowSyntheticDefaultImports": true,
    "resolveJsonModule": true,
    "isolatedModules": true,
    "noEmit": true,
    "jsx": "react-jsx",
    "jsxImportSource": "react",
    "strict": true,
    "noUnusedLocals": true,
    "noUnusedParameters": true,
    "noFallthroughCasesInSwitch": true,
    "baseUrl": ".",
    "paths": {
      "@/*": ["src/*"],
      "@orpheus/*": ["src/*"],
      "@orpheus/components/*": ["src/components/*"],
      "@orpheus/services/*": ["src/services/*"],
      "@orpheus/screens/*": ["src/screens/*"],
      "@orpheus/contexts": ["src/contexts/index"],
      "@orpheus/types/*": ["src/types/*", "src/services/types/*"],
      "@orpheus/test/*": ["src/test/*"],
      "@orpheus/utils/*": ["src/services/utils/*"],
      "@orpheus/widgets/*": ["src/components/widgets/*"],
      "@orpheus/workstation/*": ["src/screens/workstation/*"],
      "@orpheus/electron": ["electron/index"],
      "@orpheus/electron/*": ["electron/*"]
    },
    "types": ["vitest/globals", "vite/client", "node"]
  },
<<<<<<< HEAD
  "include": ["src"],
  "exclude": [
    "src/test/visual-agent/templates/**/*.ts",
    "src/test/visual-agent/templates/**/*.template.ts"
=======
  "include": ["src", "test", "scripts"],
  "exclude": [
    "src/test/visual-agent/templates/**/*.template.ts",
    "node_modules",
    "dist",
    "build"
>>>>>>> 6e16dc65
  ],
  "references": [{ "path": "./tsconfig.node.json" }]
}<|MERGE_RESOLUTION|>--- conflicted
+++ resolved
@@ -34,19 +34,10 @@
     },
     "types": ["vitest/globals", "vite/client", "node"]
   },
-<<<<<<< HEAD
   "include": ["src"],
   "exclude": [
     "src/test/visual-agent/templates/**/*.ts",
     "src/test/visual-agent/templates/**/*.template.ts"
-=======
-  "include": ["src", "test", "scripts"],
-  "exclude": [
-    "src/test/visual-agent/templates/**/*.template.ts",
-    "node_modules",
-    "dist",
-    "build"
->>>>>>> 6e16dc65
   ],
   "references": [{ "path": "./tsconfig.node.json" }]
 }